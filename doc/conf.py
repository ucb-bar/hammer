# Configuration file for the Sphinx documentation builder.
#
# This file only contains a selection of the most common options. For a full
# list see the documentation:
# https://www.sphinx-doc.org/en/master/usage/configuration.html

# -- Path setup --------------------------------------------------------------

# If extensions (or modules to document with autodoc) are in another directory,
# add these directories to sys.path here. If the directory is relative to the
# documentation root, use os.path.abspath to make it absolute, like shown here.
#
# import os
# import sys
# sys.path.insert(0, os.path.abspath('.'))


# -- Project information -----------------------------------------------------

project = "Hammer"
copyright = "2023, Berkeley Architecture Research"
author = "Berkeley Architecture Research"

# The full version, including alpha/beta/rc tags
release = "1.0.0"


# -- General configuration ---------------------------------------------------

# Add any Sphinx extension module names here, as strings. They can be
# extensions coming with Sphinx (named 'sphinx.ext.*') or your custom
# ones.
extensions = [
    "myst_parser",
    "sphinx-jsonschema",
<<<<<<< HEAD
    "sphinx_rtd_size",
    "sphinxcontrib.mermaid",
=======
    "sphinx_rtd_size"
>>>>>>> 0bbd2b5f
]

# Add any paths that contain templates here, relative to this directory.
templates_path = ["_templates"]

# List of patterns, relative to source directory, that match files and
# directories to ignore when looking for source files.
# This pattern also affects html_static_path and html_extra_path.
exclude_patterns = ["_build", "Thumbs.db", ".DS_Store"]

source_suffix = ".rst"

master_doc = "index"

# -- Options for HTML output -------------------------------------------------

# The theme to use for HTML and HTML Help pages.  See the documentation for
# a list of builtin themes.
#
html_theme = "sphinx_rtd_theme"

html_theme_options = {
    "collapse_navigation": False,
}

sphinx_rtd_size_width = "1200px"

# Add any paths that contain custom static files (such as style sheets) here,
# relative to this directory. They are copied after the builtin static files,
# so a file named "default.css" will overwrite the builtin "default.css".
# html_static_path = ['_static']<|MERGE_RESOLUTION|>--- conflicted
+++ resolved
@@ -33,12 +33,8 @@
 extensions = [
     "myst_parser",
     "sphinx-jsonschema",
-<<<<<<< HEAD
     "sphinx_rtd_size",
     "sphinxcontrib.mermaid",
-=======
-    "sphinx_rtd_size"
->>>>>>> 0bbd2b5f
 ]
 
 # Add any paths that contain templates here, relative to this directory.
