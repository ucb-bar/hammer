#!/usr/bin/env python3
# -*- coding: utf-8 -*-
#
# Yosys synthesis plugin for Hammer (as part of OpenROAD-flow installation).
# mostly adoped from OpenLANE scripts found here: https://github.com/The-OpenROAD-Project/OpenLane/tree/master/scripts
#
# See LICENSE for licence details.

from textwrap import dedent as dd

import sys


# from hammer_utils import deepdict
from hammer_vlsi.vendor import OpenROADTool, OpenROADSynthesisTool

###########
from hammer_vlsi import HammerTool, HammerToolStep, HammerToolHookAction, HierarchicalMode, TCLTool
from hammer_vlsi.constraints import MMMCCorner, MMMCCornerType
from hammer_utils import VerilogUtils, optional_map
from hammer_vlsi import HammerSynthesisTool
from hammer_logging import HammerVLSILogging
from hammer_vlsi import MMMCCornerType
import hammer_tech

from typing import Dict, List, Any, Optional, Callable

import specialcells
from specialcells import CellType, SpecialCell

import os
import json
from collections import Counter

class YosysSynth(HammerSynthesisTool, OpenROADTool, TCLTool):

    #=========================================================================
    # overrides from parent classes
    #=========================================================================
    @property
    def steps(self) -> List[HammerToolStep]:
        return self.make_steps_from_methods([
            self.init_environment,
            self.syn_generic,
            self.syn_map,
            self.add_tieoffs,
            self.write_regs,
            self.generate_reports,
            self.write_outputs
        ])

    def do_post_steps(self) -> bool:
        assert super().do_post_steps()
        return self.run_yosys()

    @property
    def env_vars(self) -> Dict[str, str]:
        new_dict = dict(super().env_vars)
        new_dict["YOSYS_BIN"] = self.get_setting("synthesis.yosys.yosys_bin")
        return new_dict

    @property
    def post_synth_sdc(self) -> Optional[str]:
        # No post-synth SDC input for synthesis...
        return None
    
    @property
    def all_regs_path(self) -> str:
        return os.path.join(self.run_dir, "find_regs_paths.json")

    @property
    def all_cells_path(self) -> str:
        return os.path.join(self.run_dir, "find_regs_cells.json")
    
    def fill_outputs(self) -> bool:
        # TODO: actually generate the following for simulation
        # Check that the regs paths were written properly if the write_regs step was run
        self.output_seq_cells = self.all_cells_path
        self.output_all_regs = self.all_regs_path
        if self.ran_write_regs:
            if not os.path.isfile(self.all_cells_path):
                raise ValueError("Output find_regs_cells.json %s not found" % (self.all_cells_path))

            if not os.path.isfile(self.all_regs_path):
                raise ValueError("Output find_regs_paths.json %s not found" % (self.all_regs_path))

            # if not self.process_reg_paths(self.all_regs_path):
            #     self.logger.error("Failed to process all register paths")
        else:
            self.logger.info("Did not run write_regs")

        # Check that the synthesis outputs exist if the synthesis run was successful
        mapped_v = self.mapped_v_path
        self.output_files = [mapped_v]
        self.output_sdc = self.mapped_sdc_path
        # self.sdf_file = self.output_sdf_path
        if self.ran_write_outputs:
            if not os.path.isfile(mapped_v):
                raise ValueError("Output mapped verilog %s not found" % (mapped_v)) # better error?

            if not os.path.isfile(self.mapped_sdc_path):
                raise ValueError("Output SDC %s not found" % (self.mapped_sdc_path)) # better error?

            # if not os.path.isfile(self.output_sdf_path):
            #     raise ValueError("Output SDF %s not found" % (self.output_sdf_path))
        else:
            self.logger.info("Did not run write_outputs")

        return True

    def export_config_outputs(self) -> Dict[str, Any]:
        outputs = dict(super().export_config_outputs())
        outputs["synthesis.outputs.sdc"] = self.output_sdc
        outputs["synthesis.outputs.seq_cells"] = self.output_seq_cells
        outputs["synthesis.outputs.all_regs"] = self.output_all_regs
        outputs["synthesis.outputs.sdf_file"] = ""
        return outputs

    def tool_config_prefix(self) -> str:
        return "synthesis.yosys"

    #=========================================================================
    # useful subroutines
    #=========================================================================
    @property
    def mapped_v_path(self) -> str:
        return os.path.join(self.run_dir, "{}.mapped.v".format(self.top_module))

    @property
    def mapped_sdc_path(self) -> str:
        return os.path.join(self.run_dir, "{}.mapped.sdc".format(self.top_module))
    
    @property
    def mapped_blif_path(self) -> str:
        return os.path.join(self.run_dir, "{}.mapped.blif".format(self.top_module))

    def get_timing_libs(self, corner: Optional[MMMCCorner] = None) -> str:
        """
        Helper function to get the list of ASCII timing .lib files in space separated format.

        :param corner: Optional corner to consider. If supplied, this will use filter_for_mmmc to select libraries that
        match a given corner (voltage/temperature).
        :return: List of lib files separated by spaces
        """
        pre_filters = optional_map(corner, lambda c: [self.filter_for_mmmc(voltage=c.voltage,
                                                                           temp=c.temp)])  # type: Optional[List[Callable[[hammer_tech.Library],bool]]]

        lib_args = self.technology.read_libs([hammer_tech.filters.timing_lib_with_ecsm_filter],
                                             hammer_tech.HammerTechnologyUtils.to_plain_item,
                                             extra_pre_filters=pre_filters)
        if (self.get_setting("vlsi.core.technology") == "asap7"):
            lib_args_filtered = self.technology.extract_to_cache(lib_args)
        else:
            lib_args_filtered = lib_args

        return " ".join(lib_args_filtered)

    def run_yosys(self) -> bool:
        """Close out the synthesis script and run Yosys."""
        # Quit Yosys.
        self.append("exit")

        # Create synthesis script.
        syn_tcl_filename = os.path.join(self.run_dir, "syn.tcl")

        with open(syn_tcl_filename, "w") as f:
            f.write("\n".join(self.output))

        # Build args.
        args = [
            self.get_setting("synthesis.yosys.yosys_bin"),
            "-c", syn_tcl_filename,
        ]

        if bool(self.get_setting("synthesis.yosys.generate_only")):
            self.logger.info("Generate-only mode: command-line is " + " ".join(args))
        else:
            # Temporarily disable colours/tag to make run output more readable.
            # TODO: think of a more elegant way to do this?
            HammerVLSILogging.enable_colour = False
            HammerVLSILogging.enable_tag = False
            self.run_executable(args, cwd=self.run_dir) # TODO: check for errors and deal with them
            HammerVLSILogging.enable_colour = True
            HammerVLSILogging.enable_tag = True

        return True

    def write_sdc_file(self) -> bool:
        with open(self.mapped_sdc_path,'w') as f:
            # custom sdc constraints
            if self.driver_cell is not None:
                f.write(f"set_driving_cell {self.driver_cell}\n" )
                # TODO: generate this hard-coded 5
                f.write("set_load 5\n")
        return True

    #========================================================================
    # synthesis main steps
    #========================================================================
    def init_environment(self) -> bool:

        # set variables to match global variables in OpenLANE
        time_unit = self.get_time_unit().value_prefix + self.get_time_unit().unit
        clock_port = self.get_clock_ports()[0]
        self.clock_port_name = clock_port.name
        time_unit = "ps" # yosys requires time units in ps
        self.clock_period = int(clock_port.period.value_in_units(time_unit))
        self.clock_uncertainty = int(clock_port.period.value_in_units(time_unit))
        self.clock_transition = 0.15 # SYNTH_CLOCK_TRANSITION

        self.synth_cap_load = 33.5 # SYNTH_CAP_LOAD
        self.max_fanout = 5 # default SYNTH_MAX_FANOUT = 5

        
        self.driver_cell = None
        driver_cells = self.technology.get_special_cell_by_type(CellType.Driver)
        if len(driver_cells) == 0:
            self.logger.warning("Driver cells are unspecified and will not be added during synthesis.")
        elif driver_cells[0].input_ports is None or driver_cells[0].output_ports is None:
            self.logger.warning("Driver cell input and output ports are unspecified and will not be added during synthesis.")
        else:
            self.driver_cell = driver_cells[0].name[0]
            self.driver_ports_in = driver_cells[0].input_ports[0]
            self.driver_ports_out = driver_cells[0].output_ports[0]

        # Yosys commands only take a single lib file
        #   so use typical corner liberty file
        corners = self.get_mmmc_corners()  # type: List[MMMCCorner]
<<<<<<< HEAD
        corner_tt = next((corner for corner in corners if corner.type == MMMCCornerType.Extra), None)
        self.liberty_files_tt = self.get_timing_libs(corner_tt)
=======
        try:
            corner_tt = next((corner for corner in corners if corner.type == MMMCCornerType.Extra), None)
        except:
            raise ValueError("An extra corner is required for Yosys.")
            
        self.liberty_file = self.get_timing_libs(corner_tt)
>>>>>>> 0dc7b5f5
        
        self.append("yosys -import")

        # replaces undef (x) constants with defined (0/1) constants.
        self.append("setundef -zero")

        # We are switching working directories and Yosys still needs to find paths.
        abspath_input_files = list(map(lambda name: os.path.join(os.getcwd(), name), self.input_files))  # type: List[str]
        
        # Add any verilog_synth wrappers (which are needed in some technologies e.g. for SRAMs) which need to be
        # synthesized.
        abspath_input_files += self.technology.read_libs([
            hammer_tech.filters.verilog_synth_filter
        ], hammer_tech.HammerTechnologyUtils.to_plain_item)
        
        for verilog_file in abspath_input_files:
            self.append(f"read_verilog -sv {verilog_file}")

        liberty_files = self.technology.read_libs([hammer_tech.filters.timing_lib_with_ecsm_filter], hammer_tech.HammerTechnologyUtils.to_plain_item)
        for lib_file in liberty_files:
            self.append(f"read_liberty -lib {lib_file}")

        return True

    def syn_generic(self) -> bool:
        # TODO: is there a better way to do this? like self.get_setting()
        if self._database.has_setting("synthesis.inputs.latch_map_file"):
            latch_map = f"techmap -map {self.get_setting('synthesis.inputs.latch_map_file')}"
        else:
            latch_map = ""
        # TODO: make the else case better

        #dfflibmap = '\n'.join([f"dfflibmap -liberty {liberty_file}" for liberty_file in self.liberty_files_tt.split()])
        lib_path = os.path.split(self.run_dir)[0]

        self.block_append(f"""
        # TODO: verify this command, it was in yosys manual but not in OpenLANE script
        yosys proc
        hierarchy -check -top {self.top_module}

        synth -top {self.top_module}

        # Optimize the design
        opt -purge

        # Technology mapping of latches
        {latch_map}

        # Technology mapping of flip-flops
        # dfflibmap -liberty {self.liberty_files_tt.split()[0]}
        # opt
        """)
        
        if (self.get_setting("vlsi.core.technology") == "asap7"):
            self.verbose_append(f"dfflibmap -liberty {lib_path}/tech-asap7-cache/extracted_tarfiles/asap7sc7p5t_SEQ_RVT_TT_nldm_201020.lib")
            
        else:
            for liberty_file in self.liberty_files_tt.split():
                self.verbose_append(f"dfflibmap -liberty {liberty_file}")
        self.verbose_append("opt")

        # merges shareable resources into a single resource. A SAT solver
        # is used to determine if two resources are share-able.
        # self.append('share -aggressive')

        self.write_sdc_file()
        return True

    def syn_map(self) -> bool:
        
        self.block_append(f"""
        # Technology mapping for cells
        # ABC supports multiple liberty files, but the hook from Yosys to ABC doesn't
        # try: merged.lib, custom script
        # TODO: this is a bad way of getting one liberty file
        abc -D {self.clock_period} \\
            -constr "{self.mapped_sdc_path}" \\
            -liberty "{self.liberty_files_tt.split()[0]}" \\
            -showtmp

        # Replace undef values with defined constants
        # TODO: do we need this??
        setundef -zero

        # TODO: what is the purpose of splitnets?
        # Splitting nets resolves unwanted compound assign statements in netlist (assign [..] = [..])
        splitnets

        # Remove unused cells and wires
        opt_clean -purge
        """)
        return True

    def add_tieoffs(self) -> bool:
        tie_hi_cells = self.technology.get_special_cell_by_type(CellType.TieHiCell)
        tie_lo_cells = self.technology.get_special_cell_by_type(CellType.TieLoCell)
        tie_hilo_cells = self.technology.get_special_cell_by_type(CellType.TieHiLoCell)

        if len(tie_hi_cells) != 1 or len (tie_lo_cells) != 1 or len(tie_hi_cells[0].output_ports) == 0 is None or len(tie_lo_cells[0].output_ports) == 0:
            self.logger.warning("Hi and Lo tiecells and their input ports are unspecified or improperly specified and will not be added during synthesis.")
        else:   
            tie_hi_cell = tie_hi_cells[0].name[0]
            tie_hi_port = tie_hi_cells[0].output_ports[0]
            tie_lo_cell = tie_lo_cells[0].name[0]
            tie_lo_port = tie_lo_cells[0].output_ports[0]

            self.block_append(f"""
            # Technology mapping of constant hi- and/or lo-drivers
            hilomap -singleton \\
                    -hicell {{*}}{tie_hi_cell} {tie_hi_port} \\
                    -locell {{*}}{tie_lo_cell} {tie_lo_port}
            """)
        if self.driver_cell is not None:
            self.block_append(f"""
            # Insert driver cells for pass through wires
            insbuf -buf {{*}}{self.driver_cell} {self.driver_ports_in} {self.driver_ports_out}
            """)
        return True

    def write_regs(self) -> bool:
        # TODO: generate find_regs_cells.json / find_regs_paths.json here
        self.ran_write_regs = False
        return True

    def generate_reports(self) -> bool:
        # TODO: generate all reports (will probably need to parse the log file)
        self.block_append(f"""
        tee -o {self.run_dir}/{self.top_module}.synth_check.rpt check

        tee -o {self.run_dir}/{self.top_module}.synth_stat.txt stat -top {self.top_module} -liberty {self.liberty_files_tt.split()[0]}
        """)
        return True
    
    def write_outputs(self) -> bool:
        mapped_v_path=os.path.join(self.run_dir, f"{self.top_module}.mapped.notflat.v")
        self.block_append(f"""
        write_verilog -noattr -noexpr -nohex -nodec -defparam "{mapped_v_path}"

        flatten

        write_verilog -noattr -noexpr -nohex -nodec -defparam "{self.mapped_v_path}"

        # BLIF file seems to be easier to parse than mapped verilog for find_regs functions so leave for now
        write_blif -top {self.top_module} "{self.mapped_blif_path}"
        """)
        self.ran_write_outputs = True
        return True
    
tool = YosysSynth<|MERGE_RESOLUTION|>--- conflicted
+++ resolved
@@ -226,17 +226,12 @@
         # Yosys commands only take a single lib file
         #   so use typical corner liberty file
         corners = self.get_mmmc_corners()  # type: List[MMMCCorner]
-<<<<<<< HEAD
-        corner_tt = next((corner for corner in corners if corner.type == MMMCCornerType.Extra), None)
-        self.liberty_files_tt = self.get_timing_libs(corner_tt)
-=======
         try:
             corner_tt = next((corner for corner in corners if corner.type == MMMCCornerType.Extra), None)
         except:
             raise ValueError("An extra corner is required for Yosys.")
             
         self.liberty_file = self.get_timing_libs(corner_tt)
->>>>>>> 0dc7b5f5
         
         self.append("yosys -import")
 
