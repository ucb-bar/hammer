# Configuration options and defaults for OpenROAD-flow's yosys.
# The values specified in this file are the defaults.

synthesis.yosys:
  yosys_bin: "yosys" # Location of the binary.
  version: "dummy-value" # this is just to make hammer happy (although, it is never called AFAICT).
  # the version is actually calculated by the OpenROADTool class

<<<<<<< HEAD
  generate_only: false # Generate the input scripts but don't run anything
  # TODO: make this tool-independent?
=======
  # Generate the input scripts but don't run anything
  # TODO: make this tool-independent?
  generate_only: false

  # Optional: Latch map file
  # type: Optional[str]
  # Used by Yosys to do technology mapping of latches
  # Should be set in technology plugin
  latch_map_file: null
>>>>>>> 41105f96
<|MERGE_RESOLUTION|>--- conflicted
+++ resolved
@@ -6,17 +6,12 @@
   version: "dummy-value" # this is just to make hammer happy (although, it is never called AFAICT).
   # the version is actually calculated by the OpenROADTool class
 
-<<<<<<< HEAD
   generate_only: false # Generate the input scripts but don't run anything
   # TODO: make this tool-independent?
-=======
-  # Generate the input scripts but don't run anything
-  # TODO: make this tool-independent?
-  generate_only: false
 
-  # Optional: Latch map file
+  latch_map_file: null # Optional: Latch map file
   # type: Optional[str]
   # Used by Yosys to do technology mapping of latches
   # Should be set in technology plugin
-  latch_map_file: null
->>>>>>> 41105f96
+  
+  