--- conflicted
+++ resolved
@@ -532,16 +532,6 @@
   # not manual.
   # type: int
 
-<<<<<<< HEAD
-  openrcx_techfile: null # Optional: OpenRCX RC tech file
-  # type: Optional[str]
-
-  klayout_techfile_source: null # Optional: KLayout tech file
-  # type: Optional[str]
-
-=======
-# Place-and-route settings
->>>>>>> 41105f96
 par:
 # Place-and-route settings
   # Submission command settings
