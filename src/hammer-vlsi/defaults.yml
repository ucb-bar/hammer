--- conflicted
+++ resolved
@@ -788,23 +788,9 @@
   # If set to True, the sim will be time annotated based on synthesis or PAR results.
   timing_annotated: false
 
-<<<<<<< HEAD
   # Determines whether or not the simulation executable that is generated with the above inputs will actually be executed with the given flags or if the executable will just be generated in the specified run directory.
   # type: bool
   execute_sim: true
-=======
-  # Turns time annotated sim on or off
-  # type: bool
-  # If set to False, the sim will be purely functional, regardless of the simulation "level".
-  # If set to True, the sim will be time annotated based on synthesis or PAR results.
-  timing_annotated: False
-
-  # TO BE ADDED:
-  #
-  ## Determines whether or not the simulation executable that is generated with the above inputs will actually be executed with the given flags or if the executable will just be generated in the specified run directory.
-  ## type: bool
-  # execute_sim: True
->>>>>>> ee421d53
 
 sim.submit:
   command: "${vlsi.submit.command}"
