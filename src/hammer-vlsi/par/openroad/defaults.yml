--- conflicted
+++ resolved
@@ -16,19 +16,13 @@
   # - auto - Use Innovus's `plan_design` command to auto-generate a floorplan. Will have poor, but sane results
   #   If you specify this, you must also specify the floorplanning_script config below. The floorplanning_script config will be ignored in other modes.
   # TODO(edwardw): Put in new floorplanning thing here when done.
-<<<<<<< HEAD
-  floorplan_script_contents: null
-=======
-  floorplan_mode: generate
+
   floorplan_script_contents: null
 
-  # Optional: OpenRCX RC tech file
+  openrcx_techfile: null # Optional: OpenRCX RC tech file
   # type: Optional[str]
   # Should be set in technology plugin
-  openrcx_techfile: null
 
-  # Optional: KLayout tech file
+  klayout_techfile_source: null # Optional: KLayout tech file
   # type: Optional[str]
-  # Should be set in technology plugin
-  klayout_techfile_source: null
->>>>>>> 41105f96
+  # Should be set in technology plugin