
import os, tempfile, subprocess
from pathlib import Path

from hammer_vlsi import MMMCCorner, MMMCCornerType, HammerTool, HammerToolStep, HammerSRAMGeneratorTool, SRAMParameters
from hammer_vlsi.units import VoltageValue, TemperatureValue
from hammer_tech import Library, ExtraLibrary
from typing import NamedTuple, Dict, Any, List
from abc import ABCMeta, abstractmethod

class SKY130SRAMGenerator(HammerSRAMGeneratorTool):
    def tool_config_prefix(self) -> str:
        return "sram_generator.sky130"

    def version_number(self, version: str) -> int:
        return 0

    # Run generator for a single sram and corner
    def generate_sram(self, params: SRAMParameters, corner: MMMCCorner) -> ExtraLibrary:
        cache_dir = os.path.abspath(self.technology.cache_dir)

        #TODO: this is really an abuse of the corner stuff
        if corner.type == MMMCCornerType.Setup:
            speed_name = "slow"
            speed = "SS"
            # self.logger.error("SKY130 SRAM cache does not support corner: {}".format(speed_name))
        elif corner.type == MMMCCornerType.Hold:
            speed_name = "fast"
            speed = "FF"
            # self.logger.error("SKY130 SRAM cache does not support corner: {}".format(speed_name))
        elif corner.type == MMMCCornerType.Extra:
            speed_name = "typical"
            speed = "TT"

        if params.family == "1rw" or params.family == "1rw1r":
            self.logger.info(f"Compiling {params.family} memories to OpenRAM instances")
            base_dir = self.get_setting("technology.sky130.openram_lib")
            s=round(round(params.width*params.depth/8, -3)/1000) # size in kiB
            w=params.width
            d=params.depth
            m=8
            sram_name = f"sky130_sram_{s}kbyte_{params.family}_{w}x{d}_{m}"
            #TODO: Hammer SRAMParameters doesn't have this info
            #TODO: replace this if OpenRAM characterization done for other corners
            # we only have typical lib for sky130 srams
            corner_str = "TT_1p8V_25C"
            #corner_str = "{speed}_{volt}V_{temp}C".format(
            #        speed = speed,
            #        volt = str(corner.voltage.value_in_units("V")).replace(".","p"),
            #        temp = str(int(corner.temp.value_in_units("C"))).replace(".","p"))
            lib_path = "{b}/{n}/{n}_{c}.lib".format(
                b=base_dir,
                n=sram_name,
                c=corner_str)
            if not os.path.exists(lib_path):
                self.logger.error(f"SKY130 {params.family} SRAM cache does not support corner: {corner_str}")

            self.setup_sram_spice(sram_name)
            self.setup_sram_lef(sram_name)
            self.setup_sram_verilog(sram_name)
            # self.setup_sram_verilog(sram_name)
            return ExtraLibrary(prefix=None, library=Library(
                name=sram_name,
                nldm_liberty_file=lib_path,
<<<<<<< HEAD
                lef_file="{b}/{n}/{n}.lef".format(b=tech_cache_dir,n=sram_name),
=======
                lef_file="{b}/{n}/{n}.lef".format(b=cache_dir,n=sram_name),
>>>>>>> b497612d
                gds_file="{b}/{n}/{n}.gds".format(b=base_dir,n=sram_name),
                spice_file="{b}/{n}/{n}.lvs.sp".format(b=cache_dir,n=sram_name),
                verilog_sim="{b}/{n}/{n}.v".format(b=cache_dir,n=sram_name),
                corner={'nmos': speed_name, 'pmos': speed_name, 'temperature': str(corner.temp.value_in_units("C")) + " C"},
                supplies={'VDD': str(corner.voltage.value_in_units("V")) + " V", 'GND': "0 V"},
                provides=[{'lib_type': "sram", 'vt': params.vt}]))
        else:
            self.logger.error("SKY130 SRAM cache does not support family:{f}".format(f=params.family))
            return ExtraLibrary(prefix=None, library=None)


    def setup_sram_spice(self,sram_name) -> None:
        source_path = Path(self.get_setting("technology.sky130.openram_lib")) / sram_name / f"{sram_name}.lvs.sp"
        dest_path = f"{os.path.abspath(self.technology.cache_dir)}/{sram_name}/{sram_name}.lvs.sp"
        self.technology.ensure_dirs_exist(dest_path)
        if not source_path.exists():
            raise FileNotFoundError(f"SRAM Spice file not found: {source_path}")        
        with open(source_path,'r') as sf:
            with open(dest_path,'w') as df:
                self.logger.info("Modifying SRAM SPICE deck: {} -> {}".format
                    (source_path, dest_path))
                for line in sf:
                    line = line.replace('sky130_fd_pr__pfet_01v8','pshort')
                    line = line.replace('sky130_fd_pr__nfet_01v8','nshort')
                    if sram_name == "sky130_sram_1kbyte_1rw1r_8x1024_8":
                        line = line.replace('wmask0[0]'    , 'wmask0')
                    df.write(line)


    def setup_sram_lef(self,sram_name) -> None:
        source_path = Path(self.get_setting("technology.sky130.openram_lib")) / sram_name / f"{sram_name}.lef"
        dest_path = f"{os.path.abspath(self.technology.cache_dir)}/{sram_name}/{sram_name}.lef"
        self.technology.ensure_dirs_exist(dest_path)
        if not source_path.exists():
            raise FileNotFoundError(f"SRAM LEF file not found: {source_path}")
        with open(source_path,'r') as sf:
            with open(dest_path,'w') as df:
                self.logger.info("Modifying SRAM LEF deck: {} -> {}".format
                    (source_path, dest_path))
                units=False
                for line in sf:
                    if line.strip().startswith("UNITS"):
                        units=True
                    if line.strip().startswith("END UNITS"):
                        units=False
                        continue
                    if not units:
                        df.write(line)


    def setup_sram_verilog(self, sram_name) -> None:
        """ Move 'mem' declaration before it is referenced in the verilog. """
        source_path = Path(self.get_setting("technology.sky130.openram_lib")) / sram_name / f"{sram_name}.v"
        dest_path = f"{os.path.abspath(self.technology.cache_dir)}/{sram_name}/{sram_name}.v"
        if not source_path.exists():
            raise FileNotFoundError(f"SRAM Spice file not found: {source_path}")
        self.technology.ensure_dirs_exist(dest_path)
        with open(source_path,'r') as sf:
            with open(dest_path,'w') as df:
                self.logger.info("Modifying SRAM Verilog deck: {} -> {}".format
                    (source_path, dest_path))
                lines = sf.readlines()
                insert_idx = 0
                for i,line in enumerate(lines):
                    if insert_idx == 0 and line.strip().startswith('always'):
                        insert_idx = i
                    elif line.strip() == "reg [DATA_WIDTH-1:0]    mem [0:RAM_DEPTH-1];":
                        lines.pop(i)
                        lines.insert(insert_idx,line)
                df.write(''.join(lines))

tool=SKY130SRAMGenerator<|MERGE_RESOLUTION|>--- conflicted
+++ resolved
@@ -62,11 +62,7 @@
             return ExtraLibrary(prefix=None, library=Library(
                 name=sram_name,
                 nldm_liberty_file=lib_path,
-<<<<<<< HEAD
-                lef_file="{b}/{n}/{n}.lef".format(b=tech_cache_dir,n=sram_name),
-=======
                 lef_file="{b}/{n}/{n}.lef".format(b=cache_dir,n=sram_name),
->>>>>>> b497612d
                 gds_file="{b}/{n}/{n}.gds".format(b=base_dir,n=sram_name),
                 spice_file="{b}/{n}/{n}.lvs.sp".format(b=cache_dir,n=sram_name),
                 verilog_sim="{b}/{n}/{n}.v".format(b=cache_dir,n=sram_name),
