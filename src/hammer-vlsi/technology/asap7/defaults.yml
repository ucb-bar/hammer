--- conflicted
+++ resolved
@@ -40,6 +40,10 @@
     # Set the layer that blocks vias under bumps
     bump_block_cut_layer: "V9"
 
+    # Set the interval and offset for tap cells
+    tap_cell_interval: "50"
+    tap_cell_offset: "10.564"
+
 
 technology.core:
   # This key should exist in the stackups list in the tech json
@@ -56,17 +60,9 @@
   - VAR_M6_YOFFSET: "0"
   - VAR_M7_XOFFSET: "0"
 
-<<<<<<< HEAD
 par.inputs:
   # gds_merge: true is mandatory,
   # The shrink script in __init__.py filters stdcells but expects all other input GDSs to be 4x upscaled.
   # If user decides to set this to false, all other GDSs (e.g. hard macros) need to be 1x scaled
   # TODO: change export_config_outputs for PaR inputs to expose gds_merge to output json
-  gds_merge: true
-=======
-# Set the layer that blocks vias under bumps
-vlsi.technology.bump_block_cut_layer: "V9"
-
-vlsi.technology.tap_cell_interval: "50"
-vlsi.technology.tap_cell_offset: "10.564"
->>>>>>> 12aa2d65
+  gds_merge: true