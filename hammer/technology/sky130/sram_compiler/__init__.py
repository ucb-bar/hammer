
import os, tempfile, subprocess
from pathlib import Path

from hammer.vlsi import MMMCCorner, MMMCCornerType, HammerTool, HammerToolStep, HammerSRAMGeneratorTool, SRAMParameters
from hammer.tech import Corner, Supplies, Provide
from hammer.vlsi.units import VoltageValue, TemperatureValue
from hammer.tech import Library, ExtraLibrary
from typing import NamedTuple, Dict, Any, List, Optional
from abc import ABCMeta, abstractmethod

class SKY130SRAMGenerator(HammerSRAMGeneratorTool):
    def tool_config_prefix(self) -> str:
        return "sram_generator.sky130"

    def version_number(self, version: str) -> int:
        return 0

    # Run generator for a single sram and corner
    def generate_sram(self, params: SRAMParameters, corner: MMMCCorner) -> ExtraLibrary:
        cache_dir = os.path.abspath(self.technology.cache_dir)
        speed_name: Optional[str] = None
        #TODO: this is really an abuse of the corner stuff
        if corner.type == MMMCCornerType.Setup:
            speed_name = "slow"
            speed = "SS"
            # self.logger.error("SKY130 SRAM cache does not support corner: {}".format(speed_name))
        elif corner.type == MMMCCornerType.Hold:
            speed_name = "fast"
            speed = "FF"
            # self.logger.error("SKY130 SRAM cache does not support corner: {}".format(speed_name))
        elif corner.type == MMMCCornerType.Extra:
            speed_name = "typical"
            speed = "TT"

        if params.family != "1rw" and params.family != "1rw1r":
            self.logger.error("SKY130 SRAM cache does not support family:{f}".format(f=params.family))
            return ExtraLibrary(prefix=None, library=None)  # type: ignore

        # SRAM22 SRAMs
        if params.name.startswith("sram22"):
            self.logger.info(f"Compiling {params.family} memories to SRAM22 instances")
            # s=round(round(params.width*params.depth/8, -3)/1000) # size in kiB
            w=params.width
            d=params.depth
            sram_name = params.name
            #TODO: replace this if SRAM22 characterization done for other corners
            # we only have typical lib for sky130 srams
            temp = corner.temp.value_in_units("C")
            corner_str = "{speed}_{temp}C_{volt}".format(
                    speed = speed.lower(),
                    volt = "{:.2f}".format(corner.voltage.value_in_units("V")).replace(".","v"),
                    temp = ("{:03g}".format(temp).replace(".","p") if temp > 0 else "n{:02g}".format(-temp).replace(".","p"))
            )

            base_dir=self.get_setting('technology.sky130.sram22_sky130_macros')
<<<<<<< HEAD
            lib_path="{b}/{n}/{n}_{c}.lib".format(b=base_dir,n=sram_name,c=corner_str)
            if not os.path.exists(lib_path):
                self.logger.error(f"SKY130 {params.family} SRAM cache does not support corner: {corner_str}")
            
            lef_file="{b}/{n}/{n}.lef".format(b=base_dir,n=sram_name)
            if not os.path.exists(lef_file):
                self.logger.error(f"No LEF for: {sram_name} ({lef_file})")
            
=======

            found = False
            lib_path: Optional[str] = None
            for fidelity in ["rcc", "rc", "c"]:
                lib_path="{b}/{n}/{n}_{c}.{f}.lib".format(b=base_dir,n=sram_name,c=corner_str, f=fidelity)
                if os.path.exists(lib_path):
                    found = True
                    break
                else:
                    self.logger.warning(f"SKY130 {params.name} SRAM cache does not support corner {corner_str} with {fidelity} extraction")

            if not found:
                self.logger.error(f"SKY130 {params.name} SRAM cache does not support corner {corner_str}")
            assert speed_name
>>>>>>> ad01485b
            return ExtraLibrary(prefix=None, library=Library(
                name=sram_name,
                nldm_liberty_file=lib_path,
                lef_file="{b}/{n}/{n}.lef".format(b=base_dir,n=sram_name),
                gds_file="{b}/{n}/{n}.gds".format(b=base_dir,n=sram_name),
                verilog_sim="{b}/{n}/{n}.v".format(b=base_dir,n=sram_name),
                corner=Corner(nmos=speed_name, pmos=speed_name, temperature=str(corner.temp.value_in_units("C")) + " C"),
                supplies=Supplies(VDD=str(corner.voltage.value_in_units("V")) + " V", GND="0 V"),
                provides=[Provide(lib_type="sram", vt=params.vt)]))

        # OpenRAM SRAMs
        elif params.name.startswith("sky130_sram_"):
            self.logger.info(f"Compiling {params.family} memories to OpenRAM instances")
            base_dir = self.get_setting("technology.sky130.openram_lib")
            s=round(round(params.width*params.depth/8, -3)/1000) # size in kiB
            w=params.width
            d=params.depth
            m=8
            sram_name = f"sky130_sram_{s}kbyte_{params.family}_{w}x{d}_{m}"
            #TODO: Hammer SRAMParameters doesn't have this info
            #TODO: replace this if OpenRAM characterization done for other corners
            # we only have typical lib for sky130 srams
            corner_str = "TT_1p8V_25C"
            #corner_str = "{speed}_{volt}V_{temp}C".format(
            #        speed = speed,
            #        volt = str(corner.voltage.value_in_units("V")).replace(".","p"),
            #        temp = str(int(corner.temp.value_in_units("C"))).replace(".","p"))
            lib_path = "{b}/{n}/{n}_{c}.lib".format(
                b=base_dir,
                n=sram_name,
                c=corner_str)
            if not os.path.exists(lib_path):
                self.logger.error(f"SKY130 {params.family} SRAM cache does not support corner: {corner_str}")

            self.setup_openram_spice(sram_name)
            self.setup_openram_lef(sram_name)
            self.setup_openram_verilog(sram_name)
            # self.setup_sram_lib(sram_name)
            assert speed_name
            return ExtraLibrary(prefix=None, library=Library(
                name=sram_name,
                nldm_liberty_file="{b}/{n}/{n}_{c}.lib".format(b=base_dir,n=sram_name,c=corner_str),
                lef_file="{b}/{n}/{n}.lef".format(b=cache_dir,n=sram_name),
                gds_file="{b}/{n}/{n}.gds".format(b=base_dir,n=sram_name),
                spice_file="{b}/{n}/{n}.lvs.sp".format(b=cache_dir,n=sram_name),
                verilog_sim="{b}/{n}/{n}.v".format(b=cache_dir,n=sram_name),
                corner=Corner(nmos=speed_name, pmos=speed_name, temperature=str(corner.temp.value_in_units("C")) + " C"),
                supplies=Supplies(VDD=str(corner.voltage.value_in_units("V")) + " V", GND="0 V"),
                provides=[Provide(lib_type="sram", vt=params.vt)]))
        else:
            self.logger.error(f"SRAM {params.name} not supported")
            return ExtraLibrary(prefix=None, library=Library())


    def setup_openram_spice(self,sram_name) -> None:
        source_path = Path(self.get_setting("technology.sky130.openram_lib")) / sram_name / f"{sram_name}.lvs.sp"
        dest_path = f"{os.path.abspath(self.technology.cache_dir)}/{sram_name}/{sram_name}.lvs.sp"
        self.technology.ensure_dirs_exist(dest_path)
        if not source_path.exists():
            raise FileNotFoundError(f"SRAM Spice file not found: {source_path}")        
        with open(source_path,'r') as sf:
            with open(dest_path,'w') as df:
                self.logger.info("Modifying SRAM SPICE file: {} -> {}".format
                    (source_path, dest_path))
                for line in sf:
                    line = line.replace('sky130_fd_pr__pfet_01v8','pshort')
                    line = line.replace('sky130_fd_pr__nfet_01v8','nshort')
                    if sram_name == "sky130_sram_1kbyte_1rw1r_8x1024_8":
                        line = line.replace('wmask0[0]'    , 'wmask0')
                    df.write(line)


    def setup_openram_lef(self,sram_name) -> None:
        source_path = Path(self.get_setting("technology.sky130.openram_lib")) / sram_name / f"{sram_name}.lef"
        dest_path = f"{os.path.abspath(self.technology.cache_dir)}/{sram_name}/{sram_name}.lef"
        self.technology.ensure_dirs_exist(dest_path)
        if not source_path.exists():
            raise FileNotFoundError(f"SRAM LEF file not found: {source_path}")
        with open(source_path,'r') as sf:
            with open(dest_path,'w') as df:
                self.logger.info("Modifying SRAM LEF file: {} -> {}".format
                    (source_path, dest_path))
                units=False
                for line in sf:
                    if line.strip().startswith("UNITS"):
                        units=True
                    if line.strip().startswith("END UNITS"):
                        units=False
                        continue
                    if not units:
                        df.write(line)


    def setup_openram_verilog(self, sram_name) -> None:
        """ Move 'mem' declaration before it is referenced in the verilog. """
        source_path = Path(self.get_setting("technology.sky130.openram_lib")) / sram_name / f"{sram_name}.v"
        dest_path = f"{os.path.abspath(self.technology.cache_dir)}/{sram_name}/{sram_name}.v"
        if not source_path.exists():
            raise FileNotFoundError(f"SRAM Spice file not found: {source_path}")
        self.technology.ensure_dirs_exist(dest_path)
        with open(source_path,'r') as sf:
            with open(dest_path,'w') as df:
                self.logger.info("Modifying SRAM Verilog file: {} -> {}".format
                    (source_path, dest_path))
                lines = sf.readlines()
                insert_idx = 0
                for i,line in enumerate(lines):
                    if insert_idx == 0 and line.strip().startswith('always'):
                        insert_idx = i
                    elif line.strip() == "reg [DATA_WIDTH-1:0]    mem [0:RAM_DEPTH-1];":
                        lines.pop(i)
                        lines.insert(insert_idx,line)
                df.write(''.join(lines))

    def setup_sram_lib(self, sram_name) -> None:
        """ Flip endianness of SRAM ports. """
        source_path = Path(self.get_setting("technology.sky130.openram_lib")) / sram_name / f"{sram_name}_TT_1p8V_25C.lib"
        dest_path = f"{os.path.abspath(self.technology.cache_dir)}/{sram_name}/{sram_name}.v"
        if not source_path.exists():
            raise FileNotFoundError(f"SRAM Lib file not found: {source_path}")
        self.technology.ensure_dirs_exist(dest_path)
        with open(source_path,'r') as sf:
            with open(dest_path,'w') as df:
                self.logger.info("Modifying SRAM Lib file: {} -> {}".format
                    (source_path, dest_path))
                lines = sf.readlines()
                insert_idx = 0
                bit_from_line, bit_to_line = None,None
                # swap_bits = False
                for i,line in enumerate(lines):
                    if line.strip().startswith("bit_from"):
                        bit_from_line = line
                    elif line.strip().startswith("bit_to"):
                        bit_to_line = line
                    else:
                        df.write(line)
                    if bit_from_line is not None and bit_to_line is not None:
                        bit_from = bit_from_line.strip().replace(':','').replace(';','').split()[1]
                        bit_to   = bit_to_line.strip().replace(':','').replace(';','').split()[1]
                        if int(bit_from) > int(bit_to):
                            bit_from_line = bit_from_line.replace(bit_from,bit_to)
                            bit_to_line = bit_to_line.replace(bit_to,bit_from)
                        df.write(bit_from_line)
                        df.write(bit_to_line)
                        bit_from_line, bit_to_line = None,None

tool=SKY130SRAMGenerator<|MERGE_RESOLUTION|>--- conflicted
+++ resolved
@@ -1,14 +1,23 @@
-
-import os, tempfile, subprocess
+import os
+import tempfile
+import subprocess
 from pathlib import Path
 
-from hammer.vlsi import MMMCCorner, MMMCCornerType, HammerTool, HammerToolStep, HammerSRAMGeneratorTool, SRAMParameters
+from hammer.vlsi import (
+    MMMCCorner,
+    MMMCCornerType,
+    HammerTool,
+    HammerToolStep,
+    HammerSRAMGeneratorTool,
+    SRAMParameters,
+)
 from hammer.tech import Corner, Supplies, Provide
 from hammer.vlsi.units import VoltageValue, TemperatureValue
 from hammer.tech import Library, ExtraLibrary
 from typing import NamedTuple, Dict, Any, List, Optional
 from abc import ABCMeta, abstractmethod
 
+
 class SKY130SRAMGenerator(HammerSRAMGeneratorTool):
     def tool_config_prefix(self) -> str:
         return "sram_generator.sky130"
@@ -20,7 +29,7 @@
     def generate_sram(self, params: SRAMParameters, corner: MMMCCorner) -> ExtraLibrary:
         cache_dir = os.path.abspath(self.technology.cache_dir)
         speed_name: Optional[str] = None
-        #TODO: this is really an abuse of the corner stuff
+        # TODO: this is really an abuse of the corner stuff
         if corner.type == MMMCCornerType.Setup:
             speed_name = "slow"
             speed = "SS"
@@ -34,181 +43,225 @@
             speed = "TT"
 
         if params.family != "1rw" and params.family != "1rw1r":
-            self.logger.error("SKY130 SRAM cache does not support family:{f}".format(f=params.family))
+            self.logger.error(
+                "SKY130 SRAM cache does not support family:{f}".format(f=params.family)
+            )
             return ExtraLibrary(prefix=None, library=None)  # type: ignore
 
         # SRAM22 SRAMs
         if params.name.startswith("sram22"):
             self.logger.info(f"Compiling {params.family} memories to SRAM22 instances")
             # s=round(round(params.width*params.depth/8, -3)/1000) # size in kiB
-            w=params.width
-            d=params.depth
+            w = params.width
+            d = params.depth
             sram_name = params.name
-            #TODO: replace this if SRAM22 characterization done for other corners
+            # TODO: replace this if SRAM22 characterization done for other corners
             # we only have typical lib for sky130 srams
             temp = corner.temp.value_in_units("C")
             corner_str = "{speed}_{temp}C_{volt}".format(
-                    speed = speed.lower(),
-                    volt = "{:.2f}".format(corner.voltage.value_in_units("V")).replace(".","v"),
-                    temp = ("{:03g}".format(temp).replace(".","p") if temp > 0 else "n{:02g}".format(-temp).replace(".","p"))
-            )
-
-            base_dir=self.get_setting('technology.sky130.sram22_sky130_macros')
-<<<<<<< HEAD
-            lib_path="{b}/{n}/{n}_{c}.lib".format(b=base_dir,n=sram_name,c=corner_str)
+                speed=speed.lower(),
+                volt="{:.2f}".format(corner.voltage.value_in_units("V")).replace(
+                    ".", "v"
+                ),
+                temp=(
+                    "{:03g}".format(temp).replace(".", "p")
+                    if temp > 0
+                    else "n{:02g}".format(-temp).replace(".", "p")
+                ),
+            )
+
+            base_dir = self.get_setting("technology.sky130.sram22_sky130_macros")
+            lib_path = "{b}/{n}/{n}_{c}.lib".format(
+                b=base_dir, n=sram_name, c=corner_str
+            )
             if not os.path.exists(lib_path):
-                self.logger.error(f"SKY130 {params.family} SRAM cache does not support corner: {corner_str}")
-            
-            lef_file="{b}/{n}/{n}.lef".format(b=base_dir,n=sram_name)
+                self.logger.error(
+                    f"SKY130 {params.family} SRAM cache does not support corner: {
+                        corner_str}"
+                )
+
+            lef_file = "{b}/{n}/{n}.lef".format(b=base_dir, n=sram_name)
             if not os.path.exists(lef_file):
                 self.logger.error(f"No LEF for: {sram_name} ({lef_file})")
-            
-=======
-
-            found = False
-            lib_path: Optional[str] = None
-            for fidelity in ["rcc", "rc", "c"]:
-                lib_path="{b}/{n}/{n}_{c}.{f}.lib".format(b=base_dir,n=sram_name,c=corner_str, f=fidelity)
-                if os.path.exists(lib_path):
-                    found = True
-                    break
-                else:
-                    self.logger.warning(f"SKY130 {params.name} SRAM cache does not support corner {corner_str} with {fidelity} extraction")
-
-            if not found:
-                self.logger.error(f"SKY130 {params.name} SRAM cache does not support corner {corner_str}")
-            assert speed_name
->>>>>>> ad01485b
-            return ExtraLibrary(prefix=None, library=Library(
-                name=sram_name,
-                nldm_liberty_file=lib_path,
-                lef_file="{b}/{n}/{n}.lef".format(b=base_dir,n=sram_name),
-                gds_file="{b}/{n}/{n}.gds".format(b=base_dir,n=sram_name),
-                verilog_sim="{b}/{n}/{n}.v".format(b=base_dir,n=sram_name),
-                corner=Corner(nmos=speed_name, pmos=speed_name, temperature=str(corner.temp.value_in_units("C")) + " C"),
-                supplies=Supplies(VDD=str(corner.voltage.value_in_units("V")) + " V", GND="0 V"),
-                provides=[Provide(lib_type="sram", vt=params.vt)]))
+
+            return ExtraLibrary(
+                prefix=None,
+                library=Library(
+                    name=sram_name,
+                    nldm_liberty_file=lib_path,
+                    lef_file="{b}/{n}/{n}.lef".format(b=base_dir, n=sram_name),
+                    gds_file="{b}/{n}/{n}.gds".format(b=base_dir, n=sram_name),
+                    verilog_sim="{b}/{n}/{n}.v".format(b=base_dir, n=sram_name),
+                    corner=Corner(
+                        nmos=speed_name,
+                        pmos=speed_name,
+                        temperature=str(corner.temp.value_in_units("C")) + " C",
+                    ),
+                    supplies=Supplies(
+                        VDD=str(corner.voltage.value_in_units("V")) + " V", GND="0 V"
+                    ),
+                    provides=[Provide(lib_type="sram", vt=params.vt)],
+                ),
+            )
 
         # OpenRAM SRAMs
         elif params.name.startswith("sky130_sram_"):
             self.logger.info(f"Compiling {params.family} memories to OpenRAM instances")
             base_dir = self.get_setting("technology.sky130.openram_lib")
-            s=round(round(params.width*params.depth/8, -3)/1000) # size in kiB
-            w=params.width
-            d=params.depth
-            m=8
+            # size in kiB
+            s = round(round(params.width * params.depth / 8, -3) / 1000)
+            w = params.width
+            d = params.depth
+            m = 8
             sram_name = f"sky130_sram_{s}kbyte_{params.family}_{w}x{d}_{m}"
-            #TODO: Hammer SRAMParameters doesn't have this info
-            #TODO: replace this if OpenRAM characterization done for other corners
+            # TODO: Hammer SRAMParameters doesn't have this info
+            # TODO: replace this if OpenRAM characterization done for other corners
             # we only have typical lib for sky130 srams
             corner_str = "TT_1p8V_25C"
-            #corner_str = "{speed}_{volt}V_{temp}C".format(
+            # corner_str = "{speed}_{volt}V_{temp}C".format(
             #        speed = speed,
             #        volt = str(corner.voltage.value_in_units("V")).replace(".","p"),
             #        temp = str(int(corner.temp.value_in_units("C"))).replace(".","p"))
             lib_path = "{b}/{n}/{n}_{c}.lib".format(
-                b=base_dir,
-                n=sram_name,
-                c=corner_str)
+                b=base_dir, n=sram_name, c=corner_str
+            )
             if not os.path.exists(lib_path):
-                self.logger.error(f"SKY130 {params.family} SRAM cache does not support corner: {corner_str}")
+                self.logger.error(
+                    f"SKY130 {params.family} SRAM cache does not support corner: {
+                        corner_str}"
+                )
 
             self.setup_openram_spice(sram_name)
             self.setup_openram_lef(sram_name)
             self.setup_openram_verilog(sram_name)
             # self.setup_sram_lib(sram_name)
             assert speed_name
-            return ExtraLibrary(prefix=None, library=Library(
-                name=sram_name,
-                nldm_liberty_file="{b}/{n}/{n}_{c}.lib".format(b=base_dir,n=sram_name,c=corner_str),
-                lef_file="{b}/{n}/{n}.lef".format(b=cache_dir,n=sram_name),
-                gds_file="{b}/{n}/{n}.gds".format(b=base_dir,n=sram_name),
-                spice_file="{b}/{n}/{n}.lvs.sp".format(b=cache_dir,n=sram_name),
-                verilog_sim="{b}/{n}/{n}.v".format(b=cache_dir,n=sram_name),
-                corner=Corner(nmos=speed_name, pmos=speed_name, temperature=str(corner.temp.value_in_units("C")) + " C"),
-                supplies=Supplies(VDD=str(corner.voltage.value_in_units("V")) + " V", GND="0 V"),
-                provides=[Provide(lib_type="sram", vt=params.vt)]))
+            return ExtraLibrary(
+                prefix=None,
+                library=Library(
+                    name=sram_name,
+                    nldm_liberty_file="{b}/{n}/{n}_{c}.lib".format(
+                        b=base_dir, n=sram_name, c=corner_str
+                    ),
+                    lef_file="{b}/{n}/{n}.lef".format(b=cache_dir, n=sram_name),
+                    gds_file="{b}/{n}/{n}.gds".format(b=base_dir, n=sram_name),
+                    spice_file="{b}/{n}/{n}.lvs.sp".format(b=cache_dir, n=sram_name),
+                    verilog_sim="{b}/{n}/{n}.v".format(b=cache_dir, n=sram_name),
+                    corner=Corner(
+                        nmos=speed_name,
+                        pmos=speed_name,
+                        temperature=str(corner.temp.value_in_units("C")) + " C",
+                    ),
+                    supplies=Supplies(
+                        VDD=str(corner.voltage.value_in_units("V")) + " V", GND="0 V"
+                    ),
+                    provides=[Provide(lib_type="sram", vt=params.vt)],
+                ),
+            )
         else:
             self.logger.error(f"SRAM {params.name} not supported")
             return ExtraLibrary(prefix=None, library=Library())
 
-
-    def setup_openram_spice(self,sram_name) -> None:
-        source_path = Path(self.get_setting("technology.sky130.openram_lib")) / sram_name / f"{sram_name}.lvs.sp"
-        dest_path = f"{os.path.abspath(self.technology.cache_dir)}/{sram_name}/{sram_name}.lvs.sp"
-        self.technology.ensure_dirs_exist(dest_path)
-        if not source_path.exists():
-            raise FileNotFoundError(f"SRAM Spice file not found: {source_path}")        
-        with open(source_path,'r') as sf:
-            with open(dest_path,'w') as df:
-                self.logger.info("Modifying SRAM SPICE file: {} -> {}".format
-                    (source_path, dest_path))
+    def setup_openram_spice(self, sram_name) -> None:
+        source_path = (
+            Path(self.get_setting("technology.sky130.openram_lib"))
+            / sram_name
+            / f"{sram_name}.lvs.sp"
+        )
+        dest_path = f"{os.path.abspath(
+            self.technology.cache_dir)}/{sram_name}/{sram_name}.lvs.sp"
+        self.technology.ensure_dirs_exist(dest_path)
+        if not source_path.exists():
+            raise FileNotFoundError(f"SRAM Spice file not found: {source_path}")
+        with open(source_path, "r") as sf:
+            with open(dest_path, "w") as df:
+                self.logger.info(
+                    "Modifying SRAM SPICE file: {} -> {}".format(source_path, dest_path)
+                )
                 for line in sf:
-                    line = line.replace('sky130_fd_pr__pfet_01v8','pshort')
-                    line = line.replace('sky130_fd_pr__nfet_01v8','nshort')
+                    line = line.replace("sky130_fd_pr__pfet_01v8", "pshort")
+                    line = line.replace("sky130_fd_pr__nfet_01v8", "nshort")
                     if sram_name == "sky130_sram_1kbyte_1rw1r_8x1024_8":
-                        line = line.replace('wmask0[0]'    , 'wmask0')
+                        line = line.replace("wmask0[0]", "wmask0")
                     df.write(line)
 
-
-    def setup_openram_lef(self,sram_name) -> None:
-        source_path = Path(self.get_setting("technology.sky130.openram_lib")) / sram_name / f"{sram_name}.lef"
-        dest_path = f"{os.path.abspath(self.technology.cache_dir)}/{sram_name}/{sram_name}.lef"
+    def setup_openram_lef(self, sram_name) -> None:
+        source_path = (
+            Path(self.get_setting("technology.sky130.openram_lib"))
+            / sram_name
+            / f"{sram_name}.lef"
+        )
+        dest_path = f"{os.path.abspath(self.technology.cache_dir)
+               }/{sram_name}/{sram_name}.lef"
         self.technology.ensure_dirs_exist(dest_path)
         if not source_path.exists():
             raise FileNotFoundError(f"SRAM LEF file not found: {source_path}")
-        with open(source_path,'r') as sf:
-            with open(dest_path,'w') as df:
-                self.logger.info("Modifying SRAM LEF file: {} -> {}".format
-                    (source_path, dest_path))
-                units=False
+        with open(source_path, "r") as sf:
+            with open(dest_path, "w") as df:
+                self.logger.info(
+                    "Modifying SRAM LEF file: {} -> {}".format(source_path, dest_path)
+                )
+                units = False
                 for line in sf:
                     if line.strip().startswith("UNITS"):
-                        units=True
+                        units = True
                     if line.strip().startswith("END UNITS"):
-                        units=False
+                        units = False
                         continue
                     if not units:
                         df.write(line)
 
-
     def setup_openram_verilog(self, sram_name) -> None:
-        """ Move 'mem' declaration before it is referenced in the verilog. """
-        source_path = Path(self.get_setting("technology.sky130.openram_lib")) / sram_name / f"{sram_name}.v"
-        dest_path = f"{os.path.abspath(self.technology.cache_dir)}/{sram_name}/{sram_name}.v"
+        """Move 'mem' declaration before it is referenced in the verilog."""
+        source_path = (
+            Path(self.get_setting("technology.sky130.openram_lib"))
+            / sram_name
+            / f"{sram_name}.v"
+        )
+        dest_path = f"{os.path.abspath(self.technology.cache_dir)
+               }/{sram_name}/{sram_name}.v"
         if not source_path.exists():
             raise FileNotFoundError(f"SRAM Spice file not found: {source_path}")
         self.technology.ensure_dirs_exist(dest_path)
-        with open(source_path,'r') as sf:
-            with open(dest_path,'w') as df:
-                self.logger.info("Modifying SRAM Verilog file: {} -> {}".format
-                    (source_path, dest_path))
+        with open(source_path, "r") as sf:
+            with open(dest_path, "w") as df:
+                self.logger.info(
+                    "Modifying SRAM Verilog file: {} -> {}".format(
+                        source_path, dest_path
+                    )
+                )
                 lines = sf.readlines()
                 insert_idx = 0
-                for i,line in enumerate(lines):
-                    if insert_idx == 0 and line.strip().startswith('always'):
+                for i, line in enumerate(lines):
+                    if insert_idx == 0 and line.strip().startswith("always"):
                         insert_idx = i
                     elif line.strip() == "reg [DATA_WIDTH-1:0]    mem [0:RAM_DEPTH-1];":
                         lines.pop(i)
-                        lines.insert(insert_idx,line)
-                df.write(''.join(lines))
+                        lines.insert(insert_idx, line)
+                df.write("".join(lines))
 
     def setup_sram_lib(self, sram_name) -> None:
-        """ Flip endianness of SRAM ports. """
-        source_path = Path(self.get_setting("technology.sky130.openram_lib")) / sram_name / f"{sram_name}_TT_1p8V_25C.lib"
-        dest_path = f"{os.path.abspath(self.technology.cache_dir)}/{sram_name}/{sram_name}.v"
+        """Flip endianness of SRAM ports."""
+        source_path = (
+            Path(self.get_setting("technology.sky130.openram_lib"))
+            / sram_name
+            / f"{sram_name}_TT_1p8V_25C.lib"
+        )
+        dest_path = f"{os.path.abspath(self.technology.cache_dir)
+               }/{sram_name}/{sram_name}.v"
         if not source_path.exists():
             raise FileNotFoundError(f"SRAM Lib file not found: {source_path}")
         self.technology.ensure_dirs_exist(dest_path)
-        with open(source_path,'r') as sf:
-            with open(dest_path,'w') as df:
-                self.logger.info("Modifying SRAM Lib file: {} -> {}".format
-                    (source_path, dest_path))
+        with open(source_path, "r") as sf:
+            with open(dest_path, "w") as df:
+                self.logger.info(
+                    "Modifying SRAM Lib file: {} -> {}".format(source_path, dest_path)
+                )
                 lines = sf.readlines()
                 insert_idx = 0
-                bit_from_line, bit_to_line = None,None
+                bit_from_line, bit_to_line = None, None
                 # swap_bits = False
-                for i,line in enumerate(lines):
+                for i, line in enumerate(lines):
                     if line.strip().startswith("bit_from"):
                         bit_from_line = line
                     elif line.strip().startswith("bit_to"):
@@ -216,13 +269,24 @@
                     else:
                         df.write(line)
                     if bit_from_line is not None and bit_to_line is not None:
-                        bit_from = bit_from_line.strip().replace(':','').replace(';','').split()[1]
-                        bit_to   = bit_to_line.strip().replace(':','').replace(';','').split()[1]
+                        bit_from = (
+                            bit_from_line.strip()
+                            .replace(":", "")
+                            .replace(";", "")
+                            .split()[1]
+                        )
+                        bit_to = (
+                            bit_to_line.strip()
+                            .replace(":", "")
+                            .replace(";", "")
+                            .split()[1]
+                        )
                         if int(bit_from) > int(bit_to):
-                            bit_from_line = bit_from_line.replace(bit_from,bit_to)
-                            bit_to_line = bit_to_line.replace(bit_to,bit_from)
+                            bit_from_line = bit_from_line.replace(bit_from, bit_to)
+                            bit_to_line = bit_to_line.replace(bit_to, bit_from)
                         df.write(bit_from_line)
                         df.write(bit_to_line)
-                        bit_from_line, bit_to_line = None,None
-
-tool=SKY130SRAMGenerator+                        bit_from_line, bit_to_line = None, None
+
+
+tool = SKY130SRAMGenerator