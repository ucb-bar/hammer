--- conflicted
+++ resolved
@@ -71,13 +71,16 @@
         elif slib == "sky130_scl":
             libs += [
                 Library(
-                    lef_file=os.path.join(SKY130_SCL, "/lef/sky130_scl_9T.tlef"),
-                    verilog_sim=os.path.join(SKY130_SCL, "/verilog/sky130_scl_9T.v"),
+                    lef_file=os.path.join(
+                        SKY130_SCL, "/lef/sky130_scl_9T.tlef"),
+                    verilog_sim=os.path.join(
+                        SKY130_SCL, "/verilog/sky130_scl_9T.v"),
                     provides=[Provide(lib_type="technology")],
                 ),
             ]
         else:
-            raise ValueError(f"Incorrect standard cell library selection: {slib}")
+            raise ValueError(
+                f"Incorrect standard cell library selection: {slib}")
 
         # Stdcell library-dependent lists
         stackups = []  # type: List[Stackup]
@@ -166,7 +169,8 @@
             # scl vs 130a have different site names
             sites = None
 
-            STDCELL_LIBRARY_BASE_PATH = os.path.join(SKY130A, "libs.ref", library)
+            STDCELL_LIBRARY_BASE_PATH = os.path.join(
+                SKY130A, "libs.ref", library)
             lib_corner_files[STDCELL_LIBRARY_BASE_PATH] = os.listdir(
                 os.path.join(STDCELL_LIBRARY_BASE_PATH, "lib")
             )
@@ -177,7 +181,8 @@
                 SKY130A, "libs.ref", library, "techlef", f"{library}__min.tlef"
             )
             metals = list(
-                map(lambda m: Metal.model_validate(m), LEFUtils.get_metals(tlef_path))
+                map(lambda m: Metal.model_validate(m),
+                    LEFUtils.get_metals(tlef_path))
             )
             stackups.append(
                 Stackup(name=slib, grid_unit=Decimal("0.001"), metals=metals)
@@ -259,7 +264,8 @@
 
             tlef_path = os.path.join(SKY130_SCL, "lef", f"{slib}_9T.tlef")
             metals = list(
-                map(lambda m: Metal.model_validate(m), LEFUtils.get_metals(tlef_path))
+                map(lambda m: Metal.model_validate(m),
+                    LEFUtils.get_metals(tlef_path))
             )
             stackups.append(
                 Stackup(name=slib, grid_unit=Decimal("0.001"), metals=metals)
@@ -268,14 +274,16 @@
             sites = [
                 Site(name="CoreSite", x=Decimal("0.46"), y=Decimal("4.14")),
                 Site(name="IOSite", x=Decimal("1.0"), y=Decimal("240.0")),
-                Site(name="CornerSite", x=Decimal("240.0"), y=Decimal("240.0")),
+                Site(name="CornerSite", x=Decimal(
+                    "240.0"), y=Decimal("240.0")),
             ]
 
             lvs_decks = [
                 LVSDeck(
                     tool_name="pegasus",
                     deck_name="pegasus_lvs",
-                    path=os.path.join(SKY130_CDS, "Sky130_LVS", "sky130.lvs.pvl"),
+                    path=os.path.join(
+                        SKY130_CDS, "Sky130_LVS", "sky130.lvs.pvl"),
                 )
             ]
             drc_decks = [
@@ -294,10 +302,12 @@
             ]
 
         else:
-            raise ValueError(f"Incorrect standard cell library selection: {slib}")
+            raise ValueError(
+                f"Incorrect standard cell library selection: {slib}")
 
         # add skywater io cells
-        io_library_base_path = os.path.join(SKY130A, "libs.ref", "sky130_fd_io")
+        io_library_base_path = os.path.join(
+            SKY130A, "libs.ref", "sky130_fd_io")
         if os.path.exists(io_library_base_path):
             lib_corner_files[io_library_base_path] = os.listdir(
                 os.path.join(io_library_base_path, "lib")
@@ -330,12 +340,14 @@
                     if len(process) > 3:
                         if not functools.reduce(
                             lambda x, y: x and y,
-                            map(lambda p, q: p == q, process[0:3], process[4:]),
+                            map(lambda p, q: p == q,
+                                process[0:3], process[4:]),
                             True,
                         ):
                             continue
                     # Determine actual corner
-                    speed = next(c for c in process if c is not None).replace("_", "")
+                    speed = next(
+                        c for c in process if c is not None).replace("_", "")
                     temp = temp_volt[0]
                     temp = temp.replace("n", "-")
                     temp = temp.split("C")[0] + " C"
@@ -349,7 +361,8 @@
                         speed = "slow"
                     else:
                         self.logger.info(
-                            "Skipping lib with unsupported corner: {}".format(speed)
+                            "Skipping lib with unsupported corner: {}".format(
+                                speed)
                         )
                         continue
                 else:
@@ -370,18 +383,17 @@
                         speed = "slow"
                         temp = "100 C"
 
-                cdl_path = os.path.join(library_base_path, "cdl", library + ".cdl")
-                spice_path = os.path.join(library_base_path, "spice", library + ".spice")
-                
+                cdl_path = os.path.join(
+                    library_base_path, "cdl", library + ".cdl")
+                spice_path = os.path.join(
+                    library_base_path, "spice", library + ".spice"
+                )
 
                 # just prioritize spice, arbitrary choice
-                #assert not (os.path.exists(cdl_path) and os.path.exists(spice_path)), "both spice and cdl netlists exist! this is ambiguous :("
-
-                netlist_path = (
-                    spice_path
-                    if os.path.exists(spice_path)
-                    else cdl_path
-                )
+                # assert not (os.path.exists(cdl_path) and os.path.exists(spice_path)), "both spice and cdl netlists exist! this is ambiguous :("
+
+                netlist_path = spice_path if os.path.exists(
+                    spice_path) else cdl_path
 
                 lib_entry = Library(
                     nldm_liberty_file=os.path.join(
@@ -392,9 +404,11 @@
                         "verilog",
                         library + "_9T.v" if slib == "sky130_scl" else ".v",
                     ),
-                    lef_file=os.path.join(library_base_path, "lef", library + ".lef"),
+                    lef_file=os.path.join(
+                        library_base_path, "lef", library + ".lef"),
                     spice_file=netlist_path,
-                    gds_file=os.path.join(library_base_path, "gds", library + ".gds"),
+                    gds_file=os.path.join(
+                        library_base_path, "gds", library + ".gds"),
                     corner=Corner(nmos=speed, pmos=speed, temperature=temp),
                     supplies=Supplies(VDD=vdd, GND="0 V"),
                     provides=[Provide(lib_type="stdcell", vt="RVT")],
@@ -429,7 +443,8 @@
                             gds_file=os.path.join(
                                 library_base_path, "gds", extra_gds_file
                             ),
-                            corner=Corner(nmos=speed, pmos=speed, temperature=temp),
+                            corner=Corner(nmos=speed, pmos=speed,
+                                          temperature=temp),
                             supplies=Supplies(VDD=vdd, GND="0 V"),
                             provides=[Provide(lib_type="stdcell", vt="RVT")],
                         )
@@ -441,10 +456,13 @@
             grid_unit="0.001",
             shrink_factor=None,
             installs=[
-                PathPrefix(id="$SKY130_NDA", path="technology.sky130.sky130_nda"),
+                PathPrefix(id="$SKY130_NDA",
+                           path="technology.sky130.sky130_nda"),
                 PathPrefix(id="$SKY130A", path="technology.sky130.sky130A"),
-                PathPrefix(id="$SKY130_CDS", path="technology.sky130.sky130_cds"),
-                PathPrefix(id="$SKY130_SCL", path="technology.sky130.sky130_scl"),
+                PathPrefix(id="$SKY130_CDS",
+                           path="technology.sky130.sky130_cds"),
+                PathPrefix(id="$SKY130_SCL",
+                           path="technology.sky130.sky130_scl"),
             ],
             libraries=libs,
             gds_map_file="sky130_lefpin.map",
@@ -464,7 +482,6 @@
     def post_install_script(self) -> None:
         self.library_name = "sky130_fd_sc_hd"
         # check whether variables were overriden to point to a valid path
-<<<<<<< HEAD
         self.use_sram22 = os.path.exists(
             self.get_setting("technology.sky130.sram22_sky130_macros")
         )
@@ -474,15 +491,6 @@
         self.setup_techlef()
         self.setup_io_lefs()
         print("Loaded Sky130 Tech")
-=======
-        self.use_sram22 = os.path.exists(self.get_setting("technology.sky130.sram22_sky130_macros"))
-        self.setup_cdl()
-        # self.setup_verilog()
-        self.setup_techlef()
-        # self.setup_io_lefs()
-        self.logger.info('Loaded Sky130 Tech')
-
->>>>>>> ad01485b
 
     def setup_cdl(self) -> None:
         """Copy and hack the cdl, replacing pfet_01v8_hvt/nfet_01v8 with
@@ -521,7 +529,8 @@
         with open(source_path, "r") as sf:
             with open(dest_path, "w") as df:
                 self.logger.info(
-                    "Modifying CDL netlist: {} -> {}".format(source_path, dest_path)
+                    "Modifying CDL netlist: {} -> {}".format(
+                        source_path, dest_path)
                 )
                 df.write("*.SCALE MICRON\n")
                 for line in sf:
@@ -556,7 +565,8 @@
         with open(source_path, "r") as sf:
             with open(dest_path, "w") as df:
                 self.logger.info(
-                    "Modifying Verilog netlist: {} -> {}".format(source_path, dest_path)
+                    "Modifying Verilog netlist: {} -> {}".format(
+                        source_path, dest_path)
                 )
                 for line in sf:
                     line = line.replace("wire 1", "// wire 1")
@@ -580,7 +590,8 @@
         with open(source_path, "r") as sf:
             with open(dest_path, "w") as df:
                 self.logger.info(
-                    "Modifying Verilog netlist: {} -> {}".format(source_path, dest_path)
+                    "Modifying Verilog netlist: {} -> {}".format(
+                        source_path, dest_path)
                 )
                 for line in sf:
                     line = line.replace(
@@ -614,7 +625,8 @@
         with open(source_path, "r") as sf:
             with open(dest_path, "w") as df:
                 self.logger.info(
-                    "Modifying Technology LEF: {} -> {}".format(source_path, dest_path)
+                    "Modifying Technology LEF: {} -> {}".format(
+                        source_path, dest_path)
                 )
                 for line in sf:
                     df.write(line)
@@ -623,7 +635,8 @@
                         == "sky130_scl"
                     ):
                         if line.strip() == "END poly":
-                            df.write(_additional_tlef_edit_for_scl + _the_tlef_edit)
+                            df.write(_additional_tlef_edit_for_scl +
+                                     _the_tlef_edit)
                     else:
                         if line.strip() == "END pwell":
                             df.write(_the_tlef_edit)
@@ -691,13 +704,15 @@
                 )
                 sl = sf.readlines()
                 for net in ["VCCD1", "VSSD1", "VDDA", "VSSA", "VSSIO"]:
-                    start = [idx for idx, line in enumerate(sl) if "PIN " + net in line]
-                    end = [idx for idx, line in enumerate(sl) if "END " + net in line]
+                    start = [idx for idx, line in enumerate(
+                        sl) if "PIN " + net in line]
+                    end = [idx for idx, line in enumerate(
+                        sl) if "END " + net in line]
                     intervals = zip(start, end)
                     for intv in intervals:
                         port_idx = [
                             idx
-                            for idx, line in enumerate(sl[intv[0] : intv[1]])
+                            for idx, line in enumerate(sl[intv[0]: intv[1]])
                             if "PORT" in line and "met3" in sl[intv[0] + idx + 1]
                         ]
                         for idx in port_idx:
@@ -729,7 +744,8 @@
                 HammerTool.make_post_insertion_hook(
                     "init_design", sky130_innovus_settings
                 ),
-                HammerTool.make_pre_insertion_hook("power_straps", sky130_connect_nets),
+                HammerTool.make_pre_insertion_hook(
+                    "power_straps", sky130_connect_nets),
                 HammerTool.make_pre_insertion_hook(
                     "write_design", sky130_connect_nets2
                 ),
@@ -834,7 +850,9 @@
         paths = []
         for fname in spice_filenames:
             paths.append(
-                f"/tools/commercial/skywater/local/sky130A/libs.ref/sky130_fd_pr/spice/{fname}.pm3.spice"
+                f"""/tools/commercial/skywater/local/sky130A/libs.ref/sky130_fd_pr/spice/{
+                    fname
+                }.pm3.spice"""
             )
         # TODO: this is bc line 535 in the bwrc one causes a syntax error
         paths.append(
@@ -856,7 +874,7 @@
         return sky130_sram_names
 
 
-## string constants
+# string constants
 # the io libs (sky130a)
 _the_tlef_edit = """
 LAYER AREAIDLD
@@ -896,8 +914,10 @@
 
 # various Innovus database settings
 def sky130_innovus_settings(ht: HammerTool) -> bool:
-    assert isinstance(ht, HammerPlaceAndRouteTool), "Innovus settings only for par"
-    assert isinstance(ht, TCLTool), "innovus settings can only run on TCL tools"
+    assert isinstance(
+        ht, HammerPlaceAndRouteTool), "Innovus settings only for par"
+    assert isinstance(
+        ht, TCLTool), "innovus settings can only run on TCL tools"
     """Settings for every tool invocation"""
     ht.append(
         f"""
@@ -961,21 +981,25 @@
         """
         )
 
-        ht.append("""
+        ht.append(
+            """
 # note this is required for sky130_fd_sc_hd, the design has a ton of drcs if bottom layer is 1
                   # TODO: why is setting routing_layer not enough?
 set_db design_bottom_routing_layer 2
 set_db design_top_routing_layer 6
 # deprected syntax, but this used to always work
 set_db route_design_bottom_routing_layer 2
-                  """)
+                  """
+        )
 
     return True
 
 
 def sky130_connect_nets(ht: HammerTool) -> bool:
-    assert isinstance(ht, HammerPlaceAndRouteTool), "connect global nets only for par"
-    assert isinstance(ht, TCLTool), "connect global nets can only run on TCL tools"
+    assert isinstance(
+        ht, HammerPlaceAndRouteTool), "connect global nets only for par"
+    assert isinstance(
+        ht, TCLTool), "connect global nets can only run on TCL tools"
     for pwr_gnd_net in ht.get_all_power_nets() + ht.get_all_ground_nets():
         if pwr_gnd_net.tie is not None:
             ht.append(
@@ -1000,8 +1024,10 @@
 
 
 def sky130_add_endcaps(ht: HammerTool) -> bool:
-    assert isinstance(ht, HammerPlaceAndRouteTool), "endcap insertion only for par"
-    assert isinstance(ht, TCLTool), "endcap insertion can only run on TCL tools"
+    assert isinstance(
+        ht, HammerPlaceAndRouteTool), "endcap insertion only for par"
+    assert isinstance(
+        ht, TCLTool), "endcap insertion can only run on TCL tools"
     endcap_cells = ht.technology.get_special_cell_by_type(CellType.EndCap)
     endcap_cell = endcap_cells[0].name[0]
     ht.append(
@@ -1017,10 +1043,12 @@
 
 # this needs to only be emitted in innovus, since it breaks the genus flow with the complaint that there are no usable inverters/logic cells (???) in version 211
 def set_cts_base_cells(ht: HammerTool) -> bool:
-    ht.append("""
+    ht.append(
+        """
 set_db cts_buffer_cells {CLKBUFX2 CLKBUFX4 CLKBUFX8}
 set_db cts_clock_gating_cells {ICGX1}
-              """)
+              """
+    )
     return True
 
 
@@ -1143,9 +1171,9 @@
 
 # pegasus won't be able to drc the sky130a ios
 def pegasus_drc_blackbox_io_cells(ht: HammerTool) -> bool:
-    assert (
-        isinstance(ht, HammerDRCTool) and ht.tool_config_prefix() == "drc.pegasus"
-    ), "Exlude IOs only for Pegasus DRC"
+    assert isinstance(ht, HammerDRCTool) and ht.tool_config_prefix() == "drc.pegasus", (
+        "Exlude IOs only for Pegasus DRC"
+    )
     drc_box = ""
     io_cell_names = [
         "sky130_ef_io__*"
@@ -1171,7 +1199,8 @@
 
 
 def calibre_lvs_blackbox_srams(ht: HammerTool) -> bool:
-    assert isinstance(ht, HammerLVSTool), "Blackbox and filter SRAMs only in LVS"
+    assert isinstance(
+        ht, HammerLVSTool), "Blackbox and filter SRAMs only in LVS"
     lvs_box = ""
     for name in SKY130Tech.sky130_sram_names():
         lvs_box += f"\nLVS BOX {name}"
@@ -1185,7 +1214,8 @@
 # required for sram22 since they use the 130a primiviites
 def pegasus_lvs_add_130a_primitives(ht: HammerTool) -> bool:
     return True
-    assert isinstance(ht, HammerLVSTool), "Blackbox and filter SRAMs only in LVS"
+    assert isinstance(
+        ht, HammerLVSTool), "Blackbox and filter SRAMs only in LVS"
     lvs_box = ""
     for name in SKY130Tech.sky130_sram_primitive_names():
         lvs_box += f"""\nschematic_path "{name}" spice;"""
@@ -1206,11 +1236,13 @@
 
 
 def pegasus_lvs_blackbox_srams(ht: HammerTool) -> bool:
-    assert isinstance(ht, HammerLVSTool), "Blackbox and filter SRAMs only in LVS"
+    assert isinstance(
+        ht, HammerLVSTool), "Blackbox and filter SRAMs only in LVS"
     lvs_box = ""
-    for name in (
-        SKY130Tech.sky130_sram_names()  # + SKY130Tech.sky130_sram_primitive_names()
-    ):
+    for (
+        name
+        # + SKY130Tech.sky130_sram_primitive_names()
+    ) in SKY130Tech.sky130_sram_names():
         lvs_box += f"\nlvs_black_box {name} -gray"
     run_file = ht.lvs_ctl_file  # type: ignore
     with open(run_file, "r+") as f:
@@ -1227,9 +1259,9 @@
 
 
 def sram22_lvs_recognize_gates_all(ht: HammerTool) -> bool:
-    assert isinstance(
-        ht, HammerLVSTool
-    ), "Change 'LVS RECOGNIZE GATES' from 'NONE' to 'ALL' for SRAM22"
+    assert isinstance(ht, HammerLVSTool), (
+        "Change 'LVS RECOGNIZE GATES' from 'NONE' to 'ALL' for SRAM22"
+    )
     run_file = ht.lvs_run_file  # type: ignore
     with open(run_file, "a") as f:
         f.write("\nLVS RECOGNIZE GATES ALL")
@@ -1237,7 +1269,8 @@
 
 
 def setup_calibre_lvs_deck(ht: HammerTool) -> bool:
-    assert isinstance(ht, HammerLVSTool), "Modify Calibre LVS deck for LVS only"
+    assert isinstance(
+        ht, HammerLVSTool), "Modify Calibre LVS deck for LVS only"
     # Remove conflicting specification statements found in PDK LVS decks
     pattern = ".*({}).*\n".format("|".join(LVS_DECK_SCRUB_LINES))
     matcher = re.compile(pattern)
@@ -1252,7 +1285,8 @@
         try:
             source_path = Path(source_paths[i])
         except IndexError:
-            ht.logger.error("No corresponding source for LVS deck {}".format(deck))
+            ht.logger.error(
+                "No corresponding source for LVS deck {}".format(deck))
             continue
         if not source_path.exists():
             raise FileNotFoundError(f"LVS deck not found: {source_path}")
@@ -1261,7 +1295,8 @@
         with open(source_path, "r") as sf:
             with open(dest_path, "w") as df:
                 ht.logger.info(
-                    "Modifying LVS deck: {} -> {}".format(source_path, dest_path)
+                    "Modifying LVS deck: {} -> {}".format(
+                        source_path, dest_path)
                 )
                 df.write(matcher.sub("", sf.read()))
                 df.write(LVS_DECK_INSERT_LINES)
