#  constraints.py
#  Data structures for various types of Hammer IR constraints.
#
#  See LICENSE for licence details.

# pylint: disable=bad-continuation
from dataclasses import dataclass, field
from decimal import Decimal
import math
import operator
import string
from enum import Enum
from functools import reduce
from typing import NamedTuple, Optional, Any, Union, cast

from hammer.utils import reverse_dict, get_or_else, add_dicts
from hammer.tech import MacroSize
from .units import TimeValue, VoltageValue, TemperatureValue, CapacitanceValue


# Struct that holds various paths related to ILMs.
class ILMStruct(NamedTuple('ILMStruct', [
    ('dir', str),
    ('data_dir', str),
    ('module', str),
    ('lef', str),
    ('gds', str),
    ('netlist', str),
    ('sim_netlist', Optional[str]),
    ('sdcs', list[str])
])):
    __slots__ = ()

    def to_setting(self) -> dict:
        output = {
            "dir": self.dir,
            "data_dir": self.data_dir,
            "module": self.module,
            "lef": self.lef,
            "gds": self.gds,
            "netlist": self.netlist,
            "sdcs": self.sdcs
        }
        if self.sim_netlist is not None:
            output.update({"sim_netlist": self.sim_netlist})
        return output

    @staticmethod
    def from_setting(ilm: dict) -> "ILMStruct":
        return ILMStruct(
            dir=str(ilm["dir"]),
            data_dir=str(ilm["data_dir"]),
            module=str(ilm["module"]),
            lef=str(ilm["lef"]),
            gds=str(ilm["gds"]),
            netlist=str(ilm["netlist"]),
            sim_netlist=ilm.get("sim_netlist"),
            sdcs=list(map(str, ilm["sdcs"]))
        )


# Transliterated-ish from SRAMGroup in MDF
# TODO: Convert this is to use the HammerIR library once #330 is resolved
class SRAMParameters(NamedTuple('SRAMParameters', [
    ('name', str),
    ('family', str),
    ('depth', int),
    ('width', int),
    ('mask', bool),
    ('vt', str),
    ('mux', int)
])):
    __slots__ = ()

    @staticmethod
    def from_setting(d: dict) -> "SRAMParameters":
        # pylint: disable=missing-docstring
        return SRAMParameters(
            name=str(d["name"]),
            family=str(d["family"]),
            depth=int(d["depth"]),
            width=int(d["width"]),
            mask=bool(d["mask"]),
            vt=str(d["vt"]),
            mux=int(d["mux"])
        )


@dataclass
class Supply:
    """Supply constraint defined in defaults.yml."""

    name: str
    pins: Optional[list[str]]
    tie: Optional[str]
    weight: Optional[str]
    voltage: Optional[str]
    interacts: Optional[list[str]] = field(default_factory=list)
    domain: Optional[str] = "AO"


class PinAssignmentError(ValueError):
    """Exception raised from parsing an invalid PinAssignment object."""


class PinAssignmentSemiAutoError(PinAssignmentError):
    """Exception raised from parsing a PinAssignment that requires semi-auto features without explicitly enabing
    them."""


class PinAssignmentPreplacedError(PinAssignmentError):
    """Exception raised from parsing a preplaced pin with extraneous information."""

    def __init__(self, pin: "PinAssignment") -> None:
        self.pin = pin

    def __str__(self) -> str:
        return f"Pins {self.pin.pins} assigned as a preplaced pin with layers or side. Assuming pins are preplaced pins and ignoring layers and side."


class PinAssignment(NamedTuple('PinAssignment', [
    ('pins', str),
    ('side', Optional[str]),
    ('layers', Optional[list[str]]),
    ('preplaced', bool),
    ('location', Optional[tuple[float, float]]),
    ('width', Optional[float]),
    ('depth', Optional[float])
])):
    __slots__ = ()

    def __new__(cls, pins: str, side: Optional[str] = None, layers: Optional[list[str]] = None,
                preplaced: Optional[bool] = None,
                location: Optional[tuple[float, float]] = None, width: Optional[float] = None,
                depth: Optional[float] = None) -> "PinAssignment":
        return super().__new__(cls, pins, side, layers, get_or_else(preplaced, False), location, width, depth)

    @staticmethod
    def create(pins: str, side: Optional[str] = None, layers: Optional[list[str]] = None,
                preplaced: Optional[bool] = None,
                location: Optional[tuple[float, float]] = None, width: Optional[float] = None,
                depth: Optional[float] = None) -> "PinAssignment":
        """
        Static method that works around the fact that mypy gets very confused at
        the custom constructor above that defines default arguments.
        """
        return PinAssignment(pins, side, layers, get_or_else(preplaced, False), location, width, depth)

    @staticmethod
    def from_dict(raw_assign: dict[str, Any], semi_auto: bool = True) -> "PinAssignment":
        pins = str(raw_assign["pins"])  # type: str

        side = None  # type: Optional[str]
        if "side" in raw_assign:
            raw_side = raw_assign["side"]  # type: str
            assert isinstance(raw_side, str), "side must be a str"

            if raw_side in ("top", "bottom", "right", "left", "internal"):
                side = raw_side
                if side == "internal" and not semi_auto:
                    raise PinAssignmentSemiAutoError("side set to internal")
            else:
                raise PinAssignmentError(
                    f"Pins {pins} have invalid side {raw_side}. Assuming pins will be handled by CAD tool.")

        preplaced = raw_assign.get("preplaced", False)  # type: bool
        assert isinstance(preplaced, bool), "preplaced must be a bool"

        location = None  # type: Optional[tuple[float, float]]
        if "location" in raw_assign:
            location_raw = raw_assign["location"]  # type: Union[list[float], tuple[float, float]]
            assert len(location_raw) == 2, "location must be a Optional[Tuple[float, float]]"
            assert isinstance(location_raw[0], float), "location must be a Optional[Tuple[float, float]]"
            assert isinstance(location_raw[1], float), "location must be a Optional[Tuple[float, float]]"
            location = (location_raw[0], location_raw[1])
        if not semi_auto and location is not None:
            raise PinAssignmentSemiAutoError("location requires semi_auto")

        width = raw_assign.get("width", None)  # type: Optional[float]
        if width is not None:
            assert isinstance(width, float), "width must be a float"
        if not semi_auto and width is not None:
            raise PinAssignmentSemiAutoError("width requires semi_auto")

        depth = raw_assign.get("depth", None)  # type: Optional[float]
        if depth is not None:
            assert isinstance(depth, float), "depth must be a float"
        if not semi_auto and depth is not None:
            raise PinAssignmentSemiAutoError("depth requires semi_auto")

        layers = None  # type: Optional[list[str]]
        if "layers" in raw_assign:
            raw_layers = raw_assign["layers"]  # type: list[str]
            assert isinstance(raw_layers, list), "layers must be a List[str]"
            for layer in "layers":
                assert isinstance(layer, str), "layers must be a List[str]"
            layers = raw_layers

        if preplaced:
            should_be_none = reduce(operator.and_, map(lambda x: x is None, [side, location, width, depth]))
            if len(get_or_else(layers, cast(list[str], []))) > 0 or not should_be_none:
                raise PinAssignmentPreplacedError(
                    PinAssignment(pins=pins, side=None, layers=[], preplaced=preplaced, location=None, width=None,
                                  depth=None))
        else:
            if len(get_or_else(layers, cast(list[str], []))) == 0 or side is None:
                raise PinAssignmentError(
                    f"Pins {pins} assigned without layers or side. Assuming pins will be handled by CAD tool.")
        return PinAssignment(
            pins=pins,
            side=side,
            layers=layers,
            preplaced=preplaced,
            location=location,
            width=width,
            depth=depth
        )

    def to_dict(self) -> dict:
        base = {
            "pins": self.pins,
            "preplaced": self.preplaced
        }  # type: dict[str, Any]
        if self.side is not None:
            base['side'] = self.side
        if self.layers is not None:
            base['layers'] = self.layers
        if self.location is not None:
            base['location'] = self.location
        if self.width is not None:
            base['width'] = self.width
        if self.depth is not None:
            base['depth'] = self.depth
        return base


BumpAssignment = NamedTuple('BumpAssignment', [
    ('name', Optional[str]),
    ('no_connect', Optional[bool]),
    ('x', Decimal),
    ('y', Decimal),
    ('group', Optional[str]),
    ('custom_cell', Optional[str])
])

BumpsDefinition = NamedTuple('BumpsDefinition', [
    ('x', int),
    ('y', int),
    ('pitch_x', Decimal),
    ('pitch_y', Decimal),
    ('global_x_offset', Decimal),
    ('global_y_offset', Decimal),
    ('cell', str),
    ('assignments', list[BumpAssignment])
])

class BumpsPinNamingScheme(Enum):
    A0 = 0
    A1 = 1
    A00 = 2
    A01 = 3
    Index = 4

    @classmethod
    def __mapping(cls) -> dict[str, "BumpsPinNamingScheme"]:
        return {
            "A0": BumpsPinNamingScheme.A0,
            "A1": BumpsPinNamingScheme.A1,
            "A00": BumpsPinNamingScheme.A00,
            "A01": BumpsPinNamingScheme.A01,
            "index": BumpsPinNamingScheme.Index
        }

    @staticmethod
    def from_str(input_str: str) -> "BumpsPinNamingScheme":
        try:
            return BumpsPinNamingScheme.__mapping()[input_str]
        except KeyError as exc:
            raise ValueError(f"Invalid bumps pin naming scheme: {input_str}") from exc

    def __str__(self) -> str:
        return reverse_dict(BumpsPinNamingScheme.__mapping())[self]

    def sort_by_name(self, definition: BumpsDefinition, assignments: list[BumpAssignment]) -> list[BumpAssignment]:
        """
        Sort a list of bump assignments for a given bump definition by their name in a human-readable way.

        :param definition: The bumps definition
        :param assignments: The list of bump assignments which may or may not be equivalent to definition.assignments
        :return: A sorted list of bump assignments
        """
        bpns = BumpsPinNamingScheme
        if self == bpns.Index:
            def sortkey(assignment: BumpAssignment) -> int:
                # It's possible that the assignments list here is not the same as the definition list,
                # so we need to figure out what the actual name is before sorting
                return int(self.name_bump(definition, assignment))
            return sorted(assignments, key=sortkey)
        elif self in [bpns.A0, bpns.A1, bpns.A00, bpns.A01]:
            def sortkey(assignment: BumpAssignment) -> int:
                # This deterministically names bumps, so we can just figure out the order by looking
                # at x and y
                return int(definition.x * (definition.y - assignment.y) + (definition.x - assignment.x + 1))
            return sorted(assignments, key=sortkey)
        else:
            assert False, "Should not get here; a developer messed up."

    def name_bump(self, definition: BumpsDefinition, assignment: BumpAssignment) -> str:
        # Skip I, O, Q, S, X, and Z
        skips = list('IOQSXZ')
        letters = [x for x in list(string.ascii_uppercase) if x not in skips]
        radix = len(letters)
        # Sanity check
        assert radix == 20

        col = int(assignment.x)
        row = int(assignment.y)


        bpns = BumpsPinNamingScheme
        if self == bpns.Index:
            # This raises a ValueError if the entry is not in the list, which shouldn't happen except to devs
            return str(definition.assignments.index(assignment) + 1)

        elif self in [bpns.A0, bpns.A1, bpns.A00, bpns.A01]:

            if Decimal(col) != assignment.x or Decimal(row) != assignment.y:
                raise ValueError(f"This bump naming scheme does not support fractional x and y assignments: x={assignment.x}, y={assignment.y}. Implement this, or increase the pitch and use blowouts.")

            # Top right in GDS-land is A0 or A1 (this is top-left in board-land)
            col = definition.x - col
            row = definition.y - row

            row_str = str(letters[row % radix])
            row = row // radix
            # This math gets funky, because leading letters are worth 1 more digit (blank is 0 for leadings, but A is 0 for non-leading digits)
            while row > 0:
                row = row - 1
                row_str = str(letters[row % radix]) + row_str
                row = row // radix

            col_offs = 0
            pad_zero = False

            if self == BumpsPinNamingScheme.A0:
                pass
            elif self == BumpsPinNamingScheme.A1:
                col_offs = 1
            elif self == BumpsPinNamingScheme.A00:
                pad_zero = True
            elif self == BumpsPinNamingScheme.A01:
                col_offs = 1
                pad_zero = True
            else:
                assert False, "should not get here"

            # Add the offset for A1 and A01
            col = col + col_offs

            # calculate the number of zeros we need
            max_value = definition.x - 1 + col_offs
            num_digits = math.ceil(math.log(max_value)/math.log(10))

            col_str = str(col)
            # use the zero padding if applicable
            if pad_zero:
                col_str = ("{:0" + str(num_digits) + "d}").format(col)

            return row_str + col_str
        else:
            assert False, "Should not get here; a developer messed up"

ClockPort = NamedTuple('ClockPort', [
    ('name', str),
    ('period', Optional[TimeValue]),
    ('path', Optional[str]),
    ('uncertainty', Optional[TimeValue]),
    ('generated', Optional[bool]),
    ('source_path', Optional[str]),
    ('divisor', Optional[int]),
    ('group', Optional[str])
])

OutputLoadConstraint = NamedTuple('OutputLoadConstraint', [
    ('name', str),
    ('load', CapacitanceValue)
])


class DelayConstraint(NamedTuple('DelayConstraint', [
    ('name', str),
    ('clock', str),
    ('direction', str),
    ('delay', TimeValue),
    ('corner', Optional[str])
])):
    __slots__ = ()

    def __new__(cls, name: str, clock: str, direction: str, delay: TimeValue, corner: Optional[str]) -> "DelayConstraint":
        if direction not in ("input", "output"):
            raise ValueError(f"Invalid direction {direction} for a delay constraint")
        if corner is not None:
            if corner not in ("setup", "hold"):
                raise ValueError(f"Invalid corner {corner} for a delay constraint")
        return super().__new__(cls, name, clock, direction, delay, corner)

    @staticmethod
    def from_dict(delay_src: dict[str, Any]) -> "DelayConstraint":
        direction = str(delay_src["direction"])
        corner = None  # type: Optional[str]
        if "corner" in delay_src:
            corner = str(delay_src["corner"])
        return DelayConstraint(
            name=str(delay_src["name"]),
            clock=str(delay_src["clock"]),
            direction=direction,
            delay=TimeValue(delay_src["delay"]),
            corner=corner
        )

    def to_dict(self) -> dict:
        output = {
            "name": self.name,
            "clock": self.clock,
            "direction": self.direction,
            "delay": self.delay.str_value_in_units("ns", round_zeroes=False)
        }
        if self.corner is not None:
            output.update({"corner": self.corner})
        return output

class DecapConstraint(NamedTuple('DecapConstraint', [
    ('target', str),
    ('density', Optional[Decimal]),
    ('capacitance', Optional[CapacitanceValue]),
    ('x', Optional[Decimal]),
    ('y', Optional[Decimal]),
    ('width', Optional[Decimal]),
    ('height', Optional[Decimal])
])):
    __slots__ = ()

    def __new__(cls,
            target: str,
            density: Optional[Decimal],
            capacitance: Optional[CapacitanceValue],
            x: Optional[Decimal],
            y: Optional[Decimal],
            width: Optional[Decimal],
            height: Optional[Decimal]) -> "DecapConstraint":
        if target not in ("capacitance", "density"):
            raise ValueError(f"Invalid target {target}")
        if target == "density" and density is None:
            raise ValueError("Need to specify decap density")
        if density is not None:
            if density > Decimal(1) or density < Decimal(0):
                raise ValueError("Density must be between 0 and 1, inclusive")
        if target == "capacitance" and capacitance is None:
            raise ValueError("Need to specify decap capacitance")
        all_none = all(x is None for x in (x, y, width, height))
        all_specified = all(x is not None for x in (x, y, width, height))
        if not (all_none or all_specified):
            raise ValueError("Decap x, y, width, and height must all be specified")
        return super().__new__(cls, target, density, capacitance, x, y, width, height)

    @staticmethod
    def from_dict(decap_src: dict[str, Any]) -> "DecapConstraint":
        density = None  # type: Optional[Decimal]
        if "density" in decap_src:
            density = Decimal(str(decap_src["density"]))
        capacitance = None  # type: Optional[CapacitanceValue]
        if "capacitance" in decap_src:
            capacitance = CapacitanceValue(decap_src["capacitance"])
        x = None  # type: Optional[Decimal]
        if "x" in decap_src:
            x = Decimal(str(decap_src["x"]))
        y = None  # type: Optional[Decimal]
        if "y" in decap_src:
            y = Decimal(str(decap_src["y"]))
        width = None  # type: Optional[Decimal]
        if "width" in decap_src:
            width = Decimal(str(decap_src["width"]))
        height = None  # type: Optional[Decimal]
        if "height" in decap_src:
            height = Decimal(str(decap_src["height"]))
        return DecapConstraint(
            target=str(decap_src["target"]),
            density=density,
            capacitance=capacitance,
            x=x, y=y, width=width, height=height
        )

    def to_dict(self) -> dict:
        output = {"target": self.target}
        if self.density is not None:
            output.update({"density": str(self.density)})
        if self.capacitance is not None:
            output.update({"capacitance": self.capacitance.str_value_in_units("fF")})
        if self.x is not None:
            output.update({"x": str(self.x)})
        if self.y is not None:
            output.update({"y": str(self.y)})
        if self.width is not None:
            output.update({"width": str(self.width)})
        if self.height is not None:
            output.update({"height": str(self.height)})
        return output

class ObstructionType(Enum):
    Place = 1
    Route = 2
    Power = 3

    @classmethod
    def __mapping(cls) -> dict[str, "ObstructionType"]:
        return {
            "place": ObstructionType.Place,
            "route": ObstructionType.Route,
            "power": ObstructionType.Power
        }

    @staticmethod
    def from_str(input_str: str) -> "ObstructionType":
        try:
            return ObstructionType.__mapping()[input_str]
        except KeyError as exc:
            raise ValueError(f"Invalid obstruction type: {input_str}") from exc

    def __str__(self) -> str:
        return reverse_dict(ObstructionType.__mapping())[self]


class PlacementConstraintType(Enum):
    Dummy = 1
<<<<<<< HEAD
    Placement = 2
    TopLevel = 3
    HardMacro = 4
    Hierarchical = 5
    Obstruction = 6
    Overlap = 7
    PowerDomain = 8
=======
    SoftPlacement = 2
    HardPlacement = 3
    TopLevel = 4
    HardMacro = 5
    Hierarchical = 6
    Obstruction = 7
    Overlap = 8
>>>>>>> e491b4a6

    @classmethod
    def __mapping(cls) -> dict[str, "PlacementConstraintType"]:
        return {
            "dummy": PlacementConstraintType.Dummy,
            "placement": PlacementConstraintType.SoftPlacement,
            "soft_placement": PlacementConstraintType.SoftPlacement,
            "hard_placement": PlacementConstraintType.HardPlacement,
            "toplevel": PlacementConstraintType.TopLevel,
            "hardmacro": PlacementConstraintType.HardMacro,
            "hierarchical": PlacementConstraintType.Hierarchical,
            "obstruction": PlacementConstraintType.Obstruction,
            "overlap": PlacementConstraintType.Overlap,
            "powerdomain": PlacementConstraintType.PowerDomain
        }

    @staticmethod
    def from_str(input_str: str) -> "PlacementConstraintType":
        try:
            return PlacementConstraintType.__mapping()[input_str]
        except KeyError as exc:
            raise ValueError(f"Invalid placement constraint type: {input_str}") from exc

    def __str__(self) -> str:
        return reverse_dict(PlacementConstraintType.__mapping())[self]


# For the top-level chip size constraint, set the margin from core area to left/bottom/right/top.
class Margins(NamedTuple('Margins', [
    ('left', Decimal),
    ('bottom', Decimal),
    ('right', Decimal),
    ('top', Decimal)
])):

    @staticmethod
    def from_dict(d: dict) -> "Margins":
        return Margins(
            left=Decimal(str(d["left"])),
            bottom=Decimal(str(d["bottom"])),
            right=Decimal(str(d["right"])),
            top=Decimal(str(d["top"]))
        )

    @staticmethod
    def empty() -> "Margins":
        return Margins(
            left=Decimal(0),
            bottom=Decimal(0),
            right=Decimal(0),
            top=Decimal(0)
        )

    def to_dict(self) -> dict:
        return {
            "left": str(self.left),
            "bottom": str(self.bottom),
            "right": str(self.right),
            "top": str(self.top)
        }


class PlacementConstraint(NamedTuple('PlacementConstraint', [
    ('path', str),
    ('type', PlacementConstraintType),
    ('x', Decimal),
    ('y', Decimal),
    ('width', Decimal),
    ('height', Decimal),
    ('master', Optional[str]),
    ('create_physical', Optional[bool]),
    ('orientation', Optional[str]),
    ('margins', Optional[Margins]),
    ('top_layer', Optional[str]),
    ('layers', Optional[list[str]]),
    ('obs_types', Optional[list[ObstructionType]]),
    ('power_domain', Optional[str])
])):
    __slots__ = ()


    @staticmethod
    def _get_master(constraint_type: PlacementConstraintType, constraint: dict) -> Optional[str]:
        """
        A helper method to retrieve the master key from a constraint dict. This is broken out into its own function because it's
        used in multiple methods. The master key is mandatory for Hierarchical constraint, optional for HardMacro constraints,
        and disallowed otherwise.

        :param constraint_type: A PlacementConstraintType object describing the type of constraint
        :param constraint: A dict that may or may not contain a master key
        :return: The value pointed to by master or None, if allowed by the constraint type
        """
        # This field is mandatory for Hierarchical constraints
        # This field is optional for HardMacro constraints
        # This field is disallowed otherwise
        master = None  # type: Optional[str]
        if "master" in constraint:
            if constraint_type not in [PlacementConstraintType.Hierarchical, PlacementConstraintType.HardMacro, PlacementConstraintType.Overlap]:
                raise ValueError(f"Constraints other than Hierarchical, HardMacro, and Overlap must not contain master: {constraint}")
            master = str(constraint["master"])
        else:
            if constraint_type == PlacementConstraintType.Hierarchical:
                raise ValueError(f"Hierarchical constraints must contain master: {constraint}")
        return master

    @staticmethod
    def from_masters_and_dict(masters: list[MacroSize], constraint: dict) -> "PlacementConstraint":
        """
        Create a PlacementConstraint tuple from a constraint dict and a list of masters. This method differs from from_dict by
        allowing the width and height to be auto-filled from a list of masters for the Hierarchical and HardMacro constraint types.

        :param masters: A list of MacroSize tuples containing cell macro definitions
        :param constraint: A dict containing information to be parsed into a PlacementConstraint tuple
        :return: A PlacementConstraint tuple
        """

        constraint_type = PlacementConstraintType.from_str(str(constraint["type"]))
        master = PlacementConstraint._get_master(constraint_type, constraint)

        checked_types = [PlacementConstraintType.Hierarchical, PlacementConstraintType.HardMacro, PlacementConstraintType.Overlap]
        width_check = None  # type: Optional[Decimal]
        height_check = None  # type: Optional[Decimal]
        # Get the "Master" values
        if constraint_type == PlacementConstraintType.Hierarchical:
            # This should be true given the code above, but sanity check anyway
            assert master is not None
            matches = [x for x in masters if x.name == master]
            if len(matches) > 0:
                width_check = Decimal(str(matches[0].width))
                height_check = Decimal(str(matches[0].height))
            else:
                raise ValueError(f"Could not find a master for hierarchical cell {master} in masters list.")
        elif constraint_type in [PlacementConstraintType.HardMacro, PlacementConstraintType.Overlap]:
            # TODO(johnwright) for now we're allowing HardMacros to be flexible- checks are performed if the data exists, but otherwise
            # we will "trust" the provided width and height. They aren't actually used, so this is not super important at the moment.
            # ucb-bar/hammer#414
            if master is not None:
                matches = [x for x in masters if x.name == master]
                if len(matches) > 0:
                    width_check = Decimal(str(matches[0].width))
                    height_check = Decimal(str(matches[0].height))
        else:
            assert constraint_type not in checked_types, "Should not get here; update checked_types."

        width = None
        height = None

        if "width" in constraint:
            width = Decimal(str(constraint["width"]))
        else:
            width = width_check

        if "height" in constraint:
            height = Decimal(str(constraint["height"]))
        else:
            height = height_check

        # Perform the check
        if constraint_type in checked_types:
            if height != height_check and height_check is not None:
                raise ValueError(f"Optional height value {height} must equal the master value {height_check} for constraint: {constraint}")
            if width != width_check and width_check is not None:
                raise ValueError(f"Optional width value {width} must equal the master value {width_check} for constraint: {constraint}")

        updated_constraint = constraint
        if width is not None:
            updated_constraint = add_dicts(updated_constraint, {'width': width})
        if height is not None:
            updated_constraint = add_dicts(updated_constraint, {'height': height})

        return PlacementConstraint.from_dict(updated_constraint)

    @staticmethod
    def from_dict(constraint: dict) -> "PlacementConstraint":
        constraint_type = PlacementConstraintType.from_str(str(constraint["type"]))

        ### Margins ###
        # This field is mandatory in TopLevel constraints
        # This field is disallowed otherwise
        margins = None  # type: Optional[Margins]
        if "margins" in constraint:
            if constraint_type != PlacementConstraintType.TopLevel:
                raise ValueError(f"Non-TopLevel constraint must not contain margins: {constraint}")
            margins_dict = constraint["margins"]
            margins = Margins.from_dict(margins_dict)
        else:
            if constraint_type == PlacementConstraintType.TopLevel:
                raise ValueError(f"TopLevel constraint must contain margins: {constraint}")

        ### Orientation ###
        # This field is disallowed in TopLevel constraints
        # This field is optional otherwise
        orientation = None  # type: Optional[str]
        if "orientation" in constraint:
            if constraint_type == PlacementConstraintType.TopLevel:
                raise ValueError(f"Non-TopLevel constraint must not contain orientation: {constraint}")
            orientation = str(constraint["orientation"])

        ### Top layer ###
        # This field is optional in Hierarchical and HardMacro constraints
        # This field is disallowed otherwise
        top_layer = None  # type: Optional[str]
        if "top_layer" in constraint:
            if constraint_type not in [PlacementConstraintType.Hierarchical, PlacementConstraintType.HardMacro]:
                raise ValueError(f"Constraints other than Hierarchical and HardMacro must not contain top_layer: {constraint}")
            top_layer = str(constraint["top_layer"])

        ### Layers ###
        # This field is optional in Obstruction constraints
        # This field is disallowed otherwise
        layers = None  # type: Optional[list[str]]
        if "layers" in constraint:
            if constraint_type != PlacementConstraintType.Obstruction:
                raise ValueError(f"Non-Obstruction constraint must not contain layers: {constraint}")
            layers = []
            for layer in constraint["layers"]:
                layers.append(str(layer))

        ### Obstruction types ###
        # This field is mandatory in Obstruction constraints
        # This field is disallowed otherwise
        obs_types = None  # type: Optional[list[ObstructionType]]
        if "obs_types" in constraint:
            if constraint_type != PlacementConstraintType.Obstruction:
                raise ValueError(f"Non-Obstruction constraint must not contain obs_types: {constraint}")
            obs_types = []
            types = constraint["obs_types"]
            for obs_type in types:
                obs_types.append(ObstructionType.from_str(str(obs_type)))
        else:
            if constraint_type == PlacementConstraintType.Obstruction:
                raise ValueError(f"Obstruction constraint must contain obs_types: {constraint}")

        ### Power Domain ###
        # This field is disallowed in PowerDomain constraints, optional otherwise
        power_domain = None  # type: Optional[str]
        if "power_domain" in constraint:
            if constraint_type == PlacementConstraintType.PowerDomain:
                raise ValueError(f"PowerDomain constraint must not contain power_domain: {constraint}")
            power_domain = str(constraint["power_domain"])

        ### Master ###
        master = PlacementConstraint._get_master(constraint_type, constraint)

        ### Create physical ###
        # This field is optional in HardMacro and Overlap constraints
        # This field is disallowed otherwise
        create_physical = None  # type: Optional[bool]
        if "create_physical" in constraint:
            if constraint_type not in [PlacementConstraintType.HardMacro, PlacementConstraintType.Overlap]:
                raise ValueError(f"Constraints other than HardMacro or Overlap must not specify create_physical: {constraint}")
            if master is None:
                raise ValueError(f"HardMacro or Overlap constraint specifying create_physical must also specify a master: {constraint}")
            create_physical = constraint["create_physical"]
            assert isinstance(create_physical, bool)

        ### Width & height ###
        # These fields are mandatory for Hierarchical, Dummy, Soft/HardPlacement, TopLevel, and Obstruction constraints
        # These fields are optional for HardMacro and Overlap constraints
        # TODO(ucb-bar/hammer#414) make them mandatory for HardMacro and Overlap once there's a more robust way of automatically getting that data into hammer
        # This is not None because we don't want to make width optional for the reason above
        width = Decimal(0)
        if "width" in constraint:
            width = Decimal(str(constraint["width"]))
        else:
            # TODO(ucb-bar/hammer#414) remove this allowance and just raise the error
            if constraint_type not in [PlacementConstraintType.HardMacro, PlacementConstraintType.Overlap]:
                raise ValueError(f"Non-HardMacro or Overlap constraint must contain a width: {constraint}")

        # This is not None because we don't want to make height optional for the reason above
        height = Decimal(0)
        if "height" in constraint:
            height = Decimal(str(constraint["height"]))
        else:
            # TODO(ucb-bar/hammer#414) remove this allowance and just raise the error
            if constraint_type not in [PlacementConstraintType.HardMacro, PlacementConstraintType.Overlap]:
                raise ValueError(f"Non-HardMacro or Overlap constraint must contain a height: {constraint}")

        ### X & Y coordinates ###
        # These fields are mandatory in all constraints
        if "x" not in constraint:
            raise ValueError(f"Constraint must contain an x coordinate: {constraint}")
        if "y" not in constraint:
            raise ValueError(f"Constraint must contain an y coordinate: {constraint}")
        x = Decimal(str(constraint["x"]))
        y = Decimal(str(constraint["y"]))

        return PlacementConstraint(
            path=str(constraint["path"]),
            type=constraint_type,
            x=x,
            y=y,
            width=width,
            height=height,
            master=master,
            create_physical=create_physical,
            orientation=orientation,
            margins=margins,
            top_layer=top_layer,
            layers=layers,
            obs_types=obs_types,
            power_domain=power_domain,
        )

    def to_dict(self) -> dict:
        output = {
            "path": self.path,
            "type": str(self.type),
            "x": str(self.x),
            "y": str(self.y),
            "width": str(self.width),
            "height": str(self.height)
        }  # type: dict[str, Any]
        if self.orientation is not None:
            output.update({"orientation": self.orientation})
        if self.master is not None:
            output.update({"master": self.master})
        if self.create_physical is not None:
            output.update({"create_physical": self.create_physical})
        if self.margins is not None:
            output.update({"margins": self.margins.to_dict()})
        if self.top_layer is not None:
            output.update({"top_layer": self.top_layer})
        if self.layers is not None:
            output.update({"layers": self.layers})
        if self.obs_types is not None:
            output.update({"obs_types": list(map(str, self.obs_types))})
        if self.power_domain is not None:
            output.update({"power_domain": self.power_domain})
        return output


class MMMCCornerType(Enum):
    Setup = 1
    Hold = 2
    Extra = 3

    @staticmethod
    def from_string(input_str: str) -> "MMMCCornerType":
        if input_str == "setup":  # pylint: disable=no-else-return
            return MMMCCornerType.Setup
        elif input_str == "hold":
            return MMMCCornerType.Hold
        elif input_str == "extra":
            return MMMCCornerType.Extra
        else:
            raise ValueError(f"Invalid MMMC corner type '{input_str}'")


MMMCCorner = NamedTuple('MMMCCorner', [
    ('name', str),
    ('type', MMMCCornerType),
    ('voltage', VoltageValue),
    ('temp', TemperatureValue),
])<|MERGE_RESOLUTION|>--- conflicted
+++ resolved
@@ -532,15 +532,6 @@
 
 class PlacementConstraintType(Enum):
     Dummy = 1
-<<<<<<< HEAD
-    Placement = 2
-    TopLevel = 3
-    HardMacro = 4
-    Hierarchical = 5
-    Obstruction = 6
-    Overlap = 7
-    PowerDomain = 8
-=======
     SoftPlacement = 2
     HardPlacement = 3
     TopLevel = 4
@@ -548,7 +539,7 @@
     Hierarchical = 6
     Obstruction = 7
     Overlap = 8
->>>>>>> e491b4a6
+    PowerDomain = 9
 
     @classmethod
     def __mapping(cls) -> dict[str, "PlacementConstraintType"]:
