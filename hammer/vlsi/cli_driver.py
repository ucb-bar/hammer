#  cli_driver.py
#  CLI driver class for the Hammer VLSI abstraction.
#
#  See LICENSE for licence details.

import argparse
import json
import os
import subprocess
import sys
import tempfile
from pathlib import Path
import importlib.resources

import ruamel.yaml

import hammer.config
from .hammer_vlsi_impl import HammerTool, HammerVLSISettings
from .hooks import HammerToolHookAction, HammerStartStopStep
from .driver import HammerDriver, HammerDriverOptions
from .hammer_build_systems import BuildSystems

from functools import reduce
from textwrap import dedent
from typing import List, Dict, Tuple, Any, Callable, Optional, Union, cast

from hammer.utils import add_dicts, deeplist, deepdict, get_or_else, check_function_type

from hammer.config import HammerJSONEncoder


KEY_DIR = tempfile.mkdtemp()
KEY_PATH = os.path.join(KEY_DIR, "key-history.json")

def parse_optional_file_list_from_args(args_list: Any, append_error_func: Callable[[str], None]) -> List[str]:
    """Parse a possibly null list of files, validate the existence of each file, and return a list of paths (possibly
    empty)."""
    results = []  # type: List[str]
    if args_list is None:
        # No arguments
        pass
    elif isinstance(args_list, List):
        # Check for file's existence before canonicalization so that we can give the user a sane error message
        for c in args_list:
            if not os.path.exists(c):
                append_error_func("Given path %s does not exist!" % c)
        # Canonicalize the path at this point
        results = list(map(os.path.realpath, args_list))
    else:
        append_error_func("Argument was not a list?")
    return results


def get_nonempty_str(arg: Any) -> Optional[str]:
    """Either get the non-empty string from the given arg or None if it is not a non-empty string."""
    if isinstance(arg, str):
        if len(arg) > 0:
            return str(arg)
    return None


def dump_config_to_json_file(output_path: str, config: dict) -> None:
    """
    Helper function to dump the given config to the given output path while overwriting it if it already exists.
    :param output_path: Output path (e.g. "obj/output.log")
    :param config: Config dictionary to dump
    """
    with open(output_path, "w") as f:
        f.write(json.dumps(config, cls=HammerJSONEncoder, indent=4))

def dump_config_to_yaml_file(output_path: str, config: dict) -> None:
    """
    Helper function to dump the given config in YAML form
    to the given output path while overwriting it if it already exists.
    :param output_path: Output path
    :param config: Config dictionary to dump
    """
    yaml = ruamel.yaml.YAML()
    yaml.indent(offset=2, sequence=4)
    with open(output_path, 'w') as f:
        yaml.dump(config, f)

def add_key_history(config: dict, history: dict) -> Any:
    """
    Generates a YAML file with comments indicating what files modified said keys.
    """
    new = ruamel.yaml.CommentedMap()
    curr_slot = 0
    for k, v in config.items():
        if k in history:
            pretty_hist = ', '.join(history[k])
            new.insert(curr_slot, k, v, comment=f"Modified by: {pretty_hist}")
        else:
            new.insert(curr_slot, k, v)
        curr_slot += 1
    return new

# Type signature of a CLIDriver action that returns a config dictionary.
CLIActionConfigType = Callable[[HammerDriver, Callable[[str], None]], Optional[dict]]

# Type signature of a CLIDriver action that returns a raw string.
CLIActionStringType = Callable[[HammerDriver, Callable[[str], None]], Optional[str]]

# CLIDriver action types.
CLIActionType = Union[CLIActionConfigType, CLIActionStringType]


# We cannot use isinstance() with CLIActionConfigType directly:
# "Parameterized generics cannot be used with class or instance checks"

def is_config_action(func: CLIActionType) -> bool:
    """Return True if the given function is a CLIActionConfigType."""
    return check_function_type(func, [HammerDriver, cast(type, Callable[[str], None])], cast(type, Optional[dict])) is None


def is_string_action(func: CLIActionType) -> bool:
    """Return True if the given function is a CLIActionConfigType."""
    return check_function_type(func, [HammerDriver, cast(type, Callable[[str], None])], cast(type, Optional[str])) is None


def check_CLIActionType_type(func: CLIActionType) -> None:
    """
    Check that the given CLIActionType obeys its function type signature.
    Raises TypeError if the function is of the incorrect type.
    """
    s = [HammerDriver, cast(type, Callable[[str], None])]
    config_check = check_function_type(func, s, cast(type, Optional[dict]))
    if config_check is None:
        return

    string_check = check_function_type(func, s, cast(type, Optional[str]))
    if string_check is None:
        return

    raise TypeError(
        "func does not appear to be a CLIActionType. Check for config returned {config}; check for string returned {string}".format(
            config=config_check, string=string_check))


class CLIDriver:
    """
    Helper class for projects to easily write/customize a CLI driver for hammer without needing to rewrite/copy all the
    argparse and plumbing.
    """

    def __init__(self) -> None:
        # Cache for the synthesis dir and par dir.
        # Defaults to blank (obj_dir + syn-rundir/par-rundir)
        self.syn_rundir = ""  # type: Optional[str]
        self.par_rundir = ""  # type: Optional[str]
        self.drc_rundir = ""  # type: Optional[str]
        self.lvs_rundir = ""  # type: Optional[str]
        self.sram_generator_rundir = ""  # type: Optional[str]
        self.sim_rundir = ""  # type: Optional[str]
        self.power_rundir = "" # type: Optional[str]
        self.formal_rundir = "" # type: Optional[str]
        self.timing_rundir = "" # type: Optional[str]
        self.pcb_rundir = ""  # type: Optional[str]
<<<<<<< HEAD
=======

>>>>>>> 8cd62201
        self.synthesis_action: CLIActionConfigType
        # If a subclass has defined these, don't clobber them in init
        # since the subclass still uses this init function.
        if hasattr(self, "sram_generator_action"):
            check_CLIActionType_type(self.sram_generator_action)
        else:
            self.sram_generator_action = self.create_sram_generator_action([])  # type: CLIActionConfigType
        if hasattr(self, "pcb_action"):
            check_CLIActionType_type(self.pcb_action)
        else:
            self.pcb_action = self.create_pcb_action([])  # type: CLIActionConfigType
        if hasattr(self, "synthesis_action"):
            check_CLIActionType_type(self.synthesis_action)
        else:
            self.synthesis_action = self.create_synthesis_action([])  # type: CLIActionConfigType
        if hasattr(self, "par_action"):
            check_CLIActionType_type(self.par_action)
        else:
            self.par_action = self.create_par_action([])  # type: CLIActionConfigType
        if hasattr(self, "drc_action"):
            check_CLIActionType_type(self.drc_action)
        else:
            self.drc_action = self.create_drc_action([])  # type: CLIActionConfigType
        if hasattr(self, "lvs_action"):
            check_CLIActionType_type(self.lvs_action)
        else:
            self.lvs_action = self.create_lvs_action([])  # type: CLIActionConfigType
        if hasattr(self, "synthesis_par_action"):
            check_CLIActionType_type(self.synthesis_par_action)
        else:
            self.synthesis_par_action = self.create_synthesis_par_action(self.synthesis_action,
                                                                         self.par_action)  # type: CLIActionConfigType
        if hasattr(self, "sim_action"):
            check_CLIActionType_type(self.sim_action)
        else:
            self.sim_action = self.create_sim_action([])  # type: CLIActionConfigType
        if hasattr(self, "synthesis_sim_action"):
            check_CLIActionType_type(self.synthesis_sim_action)
        else:
            self.synthesis_sim_action = self.create_synthesis_sim_action(self.synthesis_action, self.sim_action)  # type: CLIActionConfigType
        if hasattr(self, "par_sim_action"):
            check_CLIActionType_type(self.par_sim_action)
        else:
            self.par_sim_action = self.create_par_sim_action(self.par_action, self.sim_action) # type: CLIActionConfigType
        if hasattr(self, "power_action"):
            check_CLIActionType_type(self.power_action)
        else:
            self.power_action = self.create_power_action([]) # type: CLIActionConfigType
        if hasattr(self, "formal_action"):
            check_CLIActionType_type(self.formal_action)
        else:
            self.formal_action = self.create_formal_action([]) # type: CLIActionConfigType
        if hasattr(self, "timing_action"):
            check_CLIActionType_type(self.timing_action)
        else:
            self.timing_action = self.create_timing_action([]) # type: CLIActionConfigType

        # Dictionaries of module-CLIActionConfigType for hierarchical flows.
        # See all_hierarchical_actions() below.
        self.hierarchical_synthesis_actions = {}  # type: Dict[str, CLIActionConfigType]
        self.hierarchical_par_actions = {}  # type: Dict[str, CLIActionConfigType]
        self.hierarchical_synthesis_par_actions = {}  # type: Dict[str, CLIActionConfigType]
        self.hierarchical_drc_actions = {}  # type: Dict[str, CLIActionConfigType]
        self.hierarchical_lvs_actions = {}  # type: Dict[str, CLIActionConfigType]
        self.hierarchical_sim_actions = {}  # type: Dict[str, CLIActionConfigType]
        self.hierarchical_power_actions = {}  # type: Dict[str, CLIActionConfigType]
        self.hierarchical_formal_actions = {}  # type: Dict[str, CLIActionConfigType]
        self.hierarchical_timing_actions = {}  # type: Dict[str, CLIActionConfigType]
        self.hierarchical_auto_action = None  # type: Optional[CLIActionConfigType]

    def action_map(self) -> Dict[str, CLIActionType]:
        """Return the mapping of valid actions -> functions for each action of the command-line driver."""
        return add_dicts({
            "build": self.generate_build_inputs,
            "build-inputs": self.generate_build_inputs,
            "build_inputs": self.generate_build_inputs,
            "dump": self.dump_action,
            "dump-macrosizes": self.dump_macrosizes_action,
            "dump_macrosizes": self.dump_macrosizes_action,
            "info": self.info_action,
            "sram-generator": self.sram_generator_action,
            "sram_generator": self.sram_generator_action,
            "pcb": self.pcb_action,
            "synthesis": self.synthesis_action,
            "syn": self.synthesis_action,
            "par": self.par_action,
            "synthesis_to_par": self.synthesis_to_par_action,
            "synthesis-to-par": self.synthesis_to_par_action,
            "syn_to_par": self.synthesis_to_par_action,
            "syn-to-par": self.synthesis_to_par_action,
            "synthesis_par": self.synthesis_par_action,
            "synthesis-par": self.synthesis_par_action,
            "syn_par": self.synthesis_par_action,
            "syn-par": self.synthesis_par_action,
            "hier_par_to_syn": self.hier_par_to_syn_action,
            "hier-par-to-syn": self.hier_par_to_syn_action,
            "par_to_drc": self.par_to_drc_action,
            "par-to-drc": self.par_to_drc_action,
            "par_to_lvs": self.par_to_lvs_action,
            "par-to-lvs": self.par_to_lvs_action,
            "drc": self.drc_action,
            "lvs": self.lvs_action,
            "sim": self.sim_action,
            "simulation": self.sim_action,
            "synthesis_to_sim": self.synthesis_to_sim_action,
            "synthesis-to-sim": self.synthesis_to_sim_action,
            "syn_to_sim": self.synthesis_to_sim_action,
            "syn-to-sim": self.synthesis_to_sim_action,
            "synthesis_sim": self.synthesis_sim_action,
            "synthesis-sim": self.synthesis_sim_action,
            "syn_sim": self.synthesis_sim_action,
            "syn-sim": self.synthesis_sim_action,
            "par_to_sim": self.par_to_sim_action,
            "par-to-sim": self.par_to_sim_action,
            "par_sim": self.par_sim_action,
            "par-sim": self.par_sim_action,
            "power": self.power_action,
            "syn-to-power": self.syn_to_power_action,
            "syn_to_power": self.syn_to_power_action,
            "par-to-power": self.par_to_power_action,
            "par_to_power": self.par_to_power_action,
            "sim-to-power": self.sim_to_power_action,
            "sim_to_power": self.sim_to_power_action,
            "formal": self.formal_action,
            "synthesis_to_formal": self.synthesis_to_formal_action,
            "synthesis-to-formal": self.synthesis_to_formal_action,
            "syn_to_formal": self.synthesis_to_formal_action,
            "syn-to-formal": self.synthesis_to_formal_action,
            "par_to_formal": self.par_to_formal_action,
            "par-to-formal": self.par_to_formal_action,
            "timing": self.timing_action,
            "synthesis_to_timing": self.synthesis_to_timing_action,
            "synthesis-to-timing": self.synthesis_to_timing_action,
            "syn_to_timing": self.synthesis_to_timing_action,
            "syn-to-timing": self.synthesis_to_timing_action,
            "par_to_timing": self.par_to_timing_action,
            "par-to-timing": self.par_to_timing_action
        }, self.all_hierarchical_actions)

    @staticmethod
    def dump_action(driver: HammerDriver, append_error_func: Callable[[str], None]) -> Optional[dict]:
        """
        Just dump the parsed project configuration as the output.
        """
        return driver.project_config

    @staticmethod
    def info_action(driver: HammerDriver, append_error_func: Callable[[str], None]) -> Optional[dict]:
        """
        Return the descripion of any key.
        """
        defaults_txt = importlib.resources.files("hammer.config").joinpath("defaults.yml").read_text()
        yaml = ruamel.yaml.YAML()
        data = yaml.load(defaults_txt)
        with open(KEY_PATH, 'r', encoding="utf-8") as f:
            yaml = ruamel.yaml.YAML()
            history = yaml.load(f)
        while True:
            curr_level = data
            overall_key = []
            while isinstance(curr_level, ruamel.yaml.CommentedMap):
                print()
                for k in curr_level.keys():
                    if "_meta" not in k:
                        print(k)
                while True:
                    key = input("Select from the current level of keys: ")
                    try:
                        next_level = curr_level[key]
                        break
                    except KeyError:
                        driver.log.error(f"Key {key} could not be found at the current level, try again.")
                overall_key.append(key)
                if not isinstance(next_level, ruamel.yaml.CommentedMap):
                    flat_key = '.'.join(overall_key)
                    if not driver.database.has_setting(flat_key):
                        val = curr_level.get(key)
                        driver.log.warning(f"{flat_key} is not in the project configuration, the default value is displayed.")
                    else:
                        val = driver.database.get_setting(flat_key)
                    if key in curr_level.ca.items:
                        comment = curr_level.ca.items[key][2].value.strip().replace('\n', ' ')  # NOTE: only takes in comment immediately after the key-value pair
                    else:
                        comment = "no comment provided"
                    key_hist = history[flat_key] if flat_key in history else "no history provided"
                    print(dedent(f"""
                    ----------------------------------------
                    Key: {flat_key}
                    Value: {val}
                    Description: {comment}
                    History: {key_hist}
                    ----------------------------------------
                    """))
                    while True:
                        continue_input = input("Continue querying keys? [y/n]: ")
                        if continue_input.lower() == 'y':
                            break
                        if continue_input.lower() == 'n':
                            return driver.project_config
                        driver.log.error("Please input either [y]es or [n]o.")
                    break
                curr_level = next_level

    @staticmethod
    def dump_macrosizes_action(driver: HammerDriver, append_error_func: Callable[[str], None]) -> Optional[str]:
        """
        Dump macro size information.
        """
        assert driver.tech is not None, "must have a technology"
        macro_json = list(map(lambda m: m.to_setting(), driver.tech.get_macro_sizes()))
        return json.dumps(macro_json, cls=HammerJSONEncoder, indent=4)

    def get_extra_synthesis_hooks(self) -> List[HammerToolHookAction]:
        """
        Return a list of extra synthesis hooks in this project.
        To be overridden by subclasses.
        """
        return list()

    def get_extra_par_hooks(self) -> List[HammerToolHookAction]:
        """
        Return a list of extra place and route hooks in this project.
        To be overridden by subclasses.
        """
        return list()

    def get_extra_drc_hooks(self) -> List[HammerToolHookAction]:
        """
        Return a list of extra design-rule-check hooks in this project.
        To be overridden by subclasses.
        """
        return list()

    def get_extra_lvs_hooks(self) -> List[HammerToolHookAction]:
        """
        Return a list of extra layout-vs-schematic hooks in this project.
        To be overridden by subclasses.
        """
        return list()

    def get_extra_sram_generator_hooks(self) -> List[HammerToolHookAction]:
        """
        Return a list of extra SRAM generation hooks in this project.
        To be overriden by subclasses.
        """
        return list()

    def get_extra_sim_hooks(self) -> List[HammerToolHookAction]:
        """
        Return a list of extra simulation hooks in this project.
        To be overridden by subclasses.
        """
        return list()

    def get_extra_power_hooks(self) -> List[HammerToolHookAction]:
        """
        Return a list of extra power hooks in this project.
        To be overridden by subclasses.
        """
        return list()

    def get_extra_formal_hooks(self) -> List[HammerToolHookAction]:
        """
        Return a list of extra formal hooks in this project.
        To be overridden by subclasses.
        """
        return list()

    def get_extra_timing_hooks(self) -> List[HammerToolHookAction]:
        """
        Return a list of extra timing hooks in this project.
        To be overridden by subclasses.
        """
        return list()

    def get_extra_pcb_hooks(self) -> List[HammerToolHookAction]:
        """
        Return a list of extra PCB deliverable hooks in this project.
        To be overridden by subclasses.
        """
        return list()

    def create_synthesis_action(self, custom_hooks: List[HammerToolHookAction],
                                pre_action_func: Optional[Callable[[HammerDriver], None]] = None,
                                post_load_func: Optional[Callable[[HammerDriver], None]] = None,
                                post_run_func: Optional[Callable[[HammerDriver], None]] = None
                                ) -> CLIActionConfigType:
        hooks = self.get_extra_synthesis_hooks() + custom_hooks  # type: List[HammerToolHookAction]
        return self.create_action("synthesis", hooks if len(hooks) > 0 else None,
                                  pre_action_func, post_load_func, post_run_func)

    def create_par_action(self, custom_hooks: List[HammerToolHookAction],
                          pre_action_func: Optional[Callable[[HammerDriver], None]] = None,
                          post_load_func: Optional[Callable[[HammerDriver], None]] = None,
                          post_run_func: Optional[Callable[[HammerDriver], None]] = None) -> CLIActionConfigType:
        hooks = self.get_extra_par_hooks() + custom_hooks  # type: List[HammerToolHookAction]
        return self.create_action("par", hooks if len(hooks) > 0 else None,
                                  pre_action_func, post_load_func, post_run_func)

    @staticmethod
    def get_full_config(driver: HammerDriver, output: dict) -> dict:
        """
        Get the full configuration by combining the project config from the
        driver with the given output dict (i.e. it contains only
        "synthesis.output.blah") that we want to combine with the project
        config.
        :param driver: HammerDriver that has the full project config.
        :param output: Output dict containing specific settings we want to add
                       to the full project config.
        :return: Full project config combined with the output dict
        """
        if "vlsi.builtins.is_complete" in output:
            if bool(output["vlsi.builtins.is_complete"]):
                raise ValueError("Output-only config claims it is complete")
        else:
            raise ValueError("Output-only config does not appear to be output only")

        output_full = deepdict(driver.project_config)
        output_full.update(deepdict(output))
        # Merged configs are always complete
        if "vlsi.builtins.is_complete" in output_full:
            del output_full["vlsi.builtins.is_complete"]
        return output_full

    def create_drc_action(self, custom_hooks: List[HammerToolHookAction],
                          pre_action_func: Optional[Callable[[HammerDriver], None]] = None,
                          post_load_func: Optional[Callable[[HammerDriver], None]] = None,
                          post_run_func: Optional[Callable[[HammerDriver], None]] = None) -> CLIActionConfigType:
        hooks = self.get_extra_drc_hooks() + custom_hooks  # type: List[HammerToolHookAction]
        return self.create_action("drc", hooks if len(hooks) > 0 else None,
                                  pre_action_func, post_load_func, post_run_func)

    def create_lvs_action(self, custom_hooks: List[HammerToolHookAction],
                          pre_action_func: Optional[Callable[[HammerDriver], None]] = None,
                          post_load_func: Optional[Callable[[HammerDriver], None]] = None,
                          post_run_func: Optional[Callable[[HammerDriver], None]] = None) -> CLIActionConfigType:
        hooks = self.get_extra_lvs_hooks() + custom_hooks  # type: List[HammerToolHookAction]
        return self.create_action("lvs", hooks if len(hooks) > 0 else None,
                                  pre_action_func, post_load_func, post_run_func)

    def create_sim_action(self, custom_hooks: List[HammerToolHookAction],
                          pre_action_func: Optional[Callable[[HammerDriver], None]] = None,
                          post_load_func: Optional[Callable[[HammerDriver], None]] = None,
                          post_run_func: Optional[Callable[[HammerDriver], None]] = None) -> CLIActionConfigType:
        hooks = self.get_extra_sim_hooks() + custom_hooks  # type: List[HammerToolHookAction]
        return self.create_action("sim", hooks if len(hooks) > 0 else None,
                                  pre_action_func, post_load_func, post_run_func)

    def create_power_action(self, custom_hooks: List[HammerToolHookAction],
                          pre_action_func: Optional[Callable[[HammerDriver], None]] = None,
                          post_load_func: Optional[Callable[[HammerDriver], None]] = None,
                          post_run_func: Optional[Callable[[HammerDriver], None]] = None) -> CLIActionConfigType:
        hooks = self.get_extra_power_hooks() + custom_hooks  # type: List[HammerToolHookAction]
        return self.create_action("power", hooks if len(hooks) > 0 else None,
                                  pre_action_func, post_load_func, post_run_func)

    def create_formal_action(self, custom_hooks: List[HammerToolHookAction],
                          pre_action_func: Optional[Callable[[HammerDriver], None]] = None,
                          post_load_func: Optional[Callable[[HammerDriver], None]] = None,
                          post_run_func: Optional[Callable[[HammerDriver], None]] = None) -> CLIActionConfigType:
        hooks = self.get_extra_formal_hooks() + custom_hooks  # type: List[HammerToolHookAction]
        return self.create_action("formal", hooks if len(hooks) > 0 else None,
                                  pre_action_func, post_load_func, post_run_func)

    def create_timing_action(self, custom_hooks: List[HammerToolHookAction],
                          pre_action_func: Optional[Callable[[HammerDriver], None]] = None,
                          post_load_func: Optional[Callable[[HammerDriver], None]] = None,
                          post_run_func: Optional[Callable[[HammerDriver], None]] = None) -> CLIActionConfigType:
        hooks = self.get_extra_timing_hooks() + custom_hooks  # type: List[HammerToolHookAction]
        return self.create_action("timing", hooks if len(hooks) > 0 else None,
                                  pre_action_func, post_load_func, post_run_func)

    def create_sram_generator_action(self, custom_hooks: List[HammerToolHookAction],
                          pre_action_func: Optional[Callable[[HammerDriver], None]] = None,
                          post_load_func: Optional[Callable[[HammerDriver], None]] = None,
                          post_run_func: Optional[Callable[[HammerDriver], None]] = None) -> CLIActionConfigType:
        hooks = self.get_extra_sram_generator_hooks() + custom_hooks  # type: List[HammerToolHookAction]
        return self.create_action("sram_generator", hooks if len(hooks) > 0 else None,
                                  pre_action_func, post_load_func, post_run_func)

    def create_pcb_action(self, custom_hooks: List[HammerToolHookAction],
                          pre_action_func: Optional[Callable[[HammerDriver], None]] = None,
                          post_load_func: Optional[Callable[[HammerDriver], None]] = None,
                          post_run_func: Optional[Callable[[HammerDriver], None]] = None) -> CLIActionConfigType:
        hooks = self.get_extra_pcb_hooks() + custom_hooks  # type: List[HammerToolHookAction]
        return self.create_action("pcb", hooks if len(hooks) > 0 else None,
                                  pre_action_func, post_load_func, post_run_func)

    def create_action(self, action_type: str,
                      extra_hooks: Optional[List[HammerToolHookAction]],
                      pre_action_func: Optional[Callable[[HammerDriver], None]] = None,
                      post_load_func: Optional[Callable[[HammerDriver], None]] = None,
                      post_run_func: Optional[Callable[[HammerDriver], None]] = None) -> CLIActionConfigType:
        """
        Create an action function for the action_map.

        :param action_type: Either "syn"/"synthesis" or "par"
        :param extra_hooks: List of hooks to pass to the run function.
        :param pre_action_func: Optional function to call before doing anything.
        :param post_load_func: Optional function to call after loading the tool.
        :param post_run_func: Optional function to call after running the tool.
        :return: Action function.
        """

        def post_load_func_checked(driver: HammerDriver) -> None:
            """Check that post_load_func isn't null before calling it."""
            if post_load_func is not None:
                post_load_func(driver)

        def post_run_func_checked(driver: HammerDriver) -> None:
            """Check that post_run_func isn't null before calling it."""
            if post_run_func is not None:
                post_run_func(driver)

        def action(driver: HammerDriver, append_error_func: Callable[[str], None]) -> Optional[dict]:
            if pre_action_func is not None:
                pre_action_func(driver)

            # If the driver didn't successfully load, return None.
            # Note the step/hook priority is (in order of lowest to highest):
            # 1. Tool-supplied core steps
            # 2. Tool-supplied hooks (usually for persistence)
            # 3. Tech-supplied hooks
            # 4. User-supplied hooks
            assert driver.tech is not None, "must have a technology"
            with open(KEY_PATH, 'r') as f:
                key_history = json.load(f)
            if action_type == "synthesis" or action_type == "syn":
                if not driver.load_synthesis_tool(get_or_else(self.syn_rundir, "")):
                    return None
                else:
                    post_load_func_checked(driver)
                assert driver.syn_tool is not None, "load_synthesis_tool was unsuccessful"
                success, output = driver.run_synthesis(
                        driver.syn_tool.get_tool_hooks() + \
                        driver.tech.get_tech_syn_hooks(driver.syn_tool.name) + \
                        list(extra_hooks or []))
                if not success:
                    driver.log.error("Synthesis tool did not succeed")
                    return None
                dump_config_to_json_file(os.path.join(driver.syn_tool.run_dir, "syn-output.json"), output)
                dump_config_to_json_file(os.path.join(driver.syn_tool.run_dir, "syn-output-full.json"),
                                         self.get_full_config(driver, output))
                if driver.dump_history:
                    dump_config_to_yaml_file(os.path.join(driver.syn_tool.run_dir, "syn-output-history.yml"),
                                            add_key_history(self.get_full_config(driver, output), key_history))
                post_run_func_checked(driver)
            elif action_type == "par":
                if not driver.load_par_tool(get_or_else(self.par_rundir, "")):
                    return None
                else:
                    post_load_func_checked(driver)
                assert driver.par_tool is not None, "load_par_tool was unsuccessful"
                success, output = driver.run_par(
                        driver.par_tool.get_tool_hooks() + \
                        driver.tech.get_tech_par_hooks(driver.par_tool.name) + \
                        list(extra_hooks or []))
                if not success:
                    driver.log.error("Place-and-route tool did not succeed")
                    return None
                dump_config_to_json_file(os.path.join(driver.par_tool.run_dir, "par-output.json"), output)
                dump_config_to_json_file(os.path.join(driver.par_tool.run_dir, "par-output-full.json"),
                                         self.get_full_config(driver, output))
                if driver.dump_history:
                    dump_config_to_yaml_file(os.path.join(driver.par_tool.run_dir, "par-output-history.yml"),
                                            add_key_history(self.get_full_config(driver, output), key_history))
                post_run_func_checked(driver)
            elif action_type == "drc":
                if not driver.load_drc_tool(get_or_else(self.drc_rundir, "")):
                    return None
                else:
                    post_load_func_checked(driver)
                assert driver.drc_tool is not None, "load_drc_tool was unsuccessful"
                success, output = driver.run_drc(
                        driver.drc_tool.get_tool_hooks() + \
                        driver.tech.get_tech_drc_hooks(driver.drc_tool.name) + \
                        list(extra_hooks or []))
                if not success:
                    driver.log.error("DRC tool did not succeed")
                    return None
                dump_config_to_json_file(os.path.join(driver.drc_tool.run_dir, "drc-output.json"), output)
                dump_config_to_json_file(os.path.join(driver.drc_tool.run_dir, "drc-output-full.json"),
                                         self.get_full_config(driver, output))
                if driver.dump_history:
                    dump_config_to_yaml_file(os.path.join(driver.drc_tool.run_dir, "drc-output-history.yml"),
                                            add_key_history(self.get_full_config(driver, output), key_history))
                post_run_func_checked(driver)
            elif action_type == "lvs":
                if not driver.load_lvs_tool(get_or_else(self.lvs_rundir, "")):
                    return None
                else:
                    post_load_func_checked(driver)
                assert driver.lvs_tool is not None, "load_lvs_tool was unsuccessful"
                success, output = driver.run_lvs(
                        driver.lvs_tool.get_tool_hooks() + \
                        driver.tech.get_tech_lvs_hooks(driver.lvs_tool.name) + \
                        list(extra_hooks or []))
                if not success:
                    driver.log.error("LVS tool did not succeed")
                    return None
                dump_config_to_json_file(os.path.join(driver.lvs_tool.run_dir, "lvs-output.json"), output)
                dump_config_to_json_file(os.path.join(driver.lvs_tool.run_dir, "lvs-output-full.json"),
                                         self.get_full_config(driver, output))
                if driver.dump_history:
                    dump_config_to_yaml_file(os.path.join(driver.lvs_tool.run_dir, "lvs-output-history.yml"),
                                            add_key_history(self.get_full_config(driver, output), key_history))
                post_run_func_checked(driver)
            elif action_type == "sram_generator":
                if not driver.load_sram_generator_tool(get_or_else(self.sram_generator_rundir, "")):
                    return None
                else:
                    post_load_func_checked(driver)
                assert driver.sram_generator_tool is not None, "load_sram_generator_tool was unsuccessful"
                success, output = driver.run_sram_generator(
                        driver.sram_generator_tool.get_tool_hooks() + \
                        driver.tech.get_tech_sram_generator_hooks(driver.sram_generator_tool.name) + \
                        list(extra_hooks or []))
                if not success:
                    driver.log.error("SRAM generator tool did not succeed")
                    return None
                post_run_func_checked(driver)
            elif action_type == "sim":
                if not driver.load_sim_tool(get_or_else(self.sim_rundir, "")):
                    return None
                else:
                    post_load_func_checked(driver)
                assert driver.sim_tool is not None, "load_sim_tool was unsuccessful"
                success, output = driver.run_sim(
                        driver.sim_tool.get_tool_hooks() + \
                        driver.tech.get_tech_sim_hooks(driver.sim_tool.name) + \
                        list(extra_hooks or []))
                if not success:
                    driver.log.error("Sim tool did not succeed")
                    return None
                dump_config_to_json_file(os.path.join(driver.sim_tool.run_dir, "sim-output.json"), output)
                dump_config_to_json_file(os.path.join(driver.sim_tool.run_dir, "sim-output-full.json"),
                                         self.get_full_config(driver, output))
                if driver.dump_history:
                    dump_config_to_yaml_file(os.path.join(driver.sim_tool.run_dir, "sim-output-history.yml"),
                                            add_key_history(self.get_full_config(driver, output), key_history))
                post_run_func_checked(driver)
            elif action_type == "power":
                if not driver.load_power_tool(get_or_else(self.power_rundir, "")):
                    return None
                else:
                    post_load_func_checked(driver)
                assert driver.power_tool is not None, "load_power_tool was unsuccessful"
                success, output = driver.run_power(
                        driver.power_tool.get_tool_hooks() + \
                        driver.tech.get_tech_power_hooks(driver.power_tool.name) + \
                        list(extra_hooks or []))
                if not success:
                    driver.log.error("Power tool did not succeed")
                    return None
                dump_config_to_json_file(os.path.join(driver.power_tool.run_dir, "power-output.json"), output)
                dump_config_to_json_file(os.path.join(driver.power_tool.run_dir, "power-output-full.json"),
                                         self.get_full_config(driver, output))
                if driver.dump_history:
                    dump_config_to_yaml_file(os.path.join(driver.power_tool.run_dir, "power-output-history.yml"),
                                            add_key_history(self.get_full_config(driver, output), key_history))
                post_run_func_checked(driver)
            elif action_type == "formal":
                if not driver.load_formal_tool(get_or_else(self.formal_rundir, "")):
                    return None
                else:
                    post_load_func_checked(driver)
                assert driver.formal_tool is not None, "load_formal_tool was unsuccessful"
                success, output = driver.run_formal(
                        driver.formal_tool.get_tool_hooks() + \
                        driver.tech.get_tech_formal_hooks(driver.formal_tool.name) + \
                        list(extra_hooks or []))
                if not success:
                    driver.log.error("Formal tool did not succeed")
                    return None
                dump_config_to_json_file(os.path.join(driver.formal_tool.run_dir, "formal-output.json"), output)
                dump_config_to_json_file(os.path.join(driver.formal_tool.run_dir, "formal-output-full.json"),
                                         self.get_full_config(driver, output))
                if driver.dump_history:
                    dump_config_to_yaml_file(os.path.join(driver.formal_tool.run_dir, "formal-output-history.yml"),
                                            add_key_history(self.get_full_config(driver, output), key_history))
                post_run_func_checked(driver)
            elif action_type == "timing":
                if not driver.load_timing_tool(get_or_else(self.timing_rundir, "")):
                    return None
                else:
                    post_load_func_checked(driver)
                assert driver.timing_tool is not None, "load_timing_tool was unsuccessful"
                success, output = driver.run_timing(
                        driver.timing_tool.get_tool_hooks() + \
                        driver.tech.get_tech_timing_hooks(driver.timing_tool.name) + \
                        list(extra_hooks or []))
                if not success:
                    driver.log.error("Timing tool did not succeed")
                    return None
                dump_config_to_json_file(os.path.join(driver.timing_tool.run_dir, "timing-output.json"), output)
                dump_config_to_json_file(os.path.join(driver.timing_tool.run_dir, "timing-output-full.json"),
                                         self.get_full_config(driver, output))
                post_run_func_checked(driver)
            elif action_type == "pcb":
                if not driver.load_pcb_tool(get_or_else(self.pcb_rundir, "")):
                    return None
                else:
                    post_load_func_checked(driver)
                assert driver.pcb_tool is not None, "load_pcb_tool was unsuccessful"
                success, output = driver.run_pcb(
                        driver.pcb_tool.get_tool_hooks() + \
                        driver.tech.get_tech_pcb_hooks(driver.pcb_tool.name) + \
                        list(extra_hooks or []))
                if not success:
                    driver.log.error("PCB deliverable tool did not succeed")
                    return None
                dump_config_to_json_file(os.path.join(driver.pcb_tool.run_dir, "pcb-output.json"), output)
                dump_config_to_json_file(os.path.join(driver.pcb_tool.run_dir, "pcb-output-full.json"),
                                         self.get_full_config(driver, output))
                if driver.dump_history:
                    dump_config_to_yaml_file(os.path.join(driver.pcb_tool.run_dir, "pcb-output-history.yml"),
                                            add_key_history(self.get_full_config(driver, output), key_history))
                post_run_func_checked(driver)
            else:
                raise ValueError("Invalid action_type = " + str(action_type))
            # TODO: detect errors
            return output

        return action

    def synthesis_to_par_action(self, driver: HammerDriver, append_error_func: Callable[[str], None]) -> Optional[dict]:
        """Create a full config to run the output."""
        par_input_only = HammerDriver.synthesis_output_to_par_input(driver.project_config)
        if par_input_only is None:
            driver.log.error("Input config does not appear to contain valid synthesis outputs")
            return None
        else:
            return self.get_full_config(driver, par_input_only)

    def synthesis_to_sim_action(self, driver: HammerDriver, append_error_func: Callable[[str], None]) -> Optional[dict]:
        """Create a full config to run the output."""
        sim_input_only = HammerDriver.synthesis_output_to_sim_input(driver.project_config)
        if sim_input_only is None:
            driver.log.error("Input config does not appear to contain valid synthesis outputs")
            return None
        else:
            return self.get_full_config(driver, sim_input_only)

    def par_to_sim_action(self, driver: HammerDriver, append_error_func: Callable[[str], None]) -> Optional[dict]:
        """Create a full config to run the output."""
        sim_input_only = HammerDriver.par_output_to_sim_input(driver.project_config)
        if sim_input_only is None:
            driver.log.error("Input config does not appear to contain valid par outputs")
            return None
        else:
            return self.get_full_config(driver, sim_input_only)

    def hier_par_to_syn_action(self, driver: HammerDriver, append_error_func: Callable[[str], None]) -> Optional[dict]:
        """ Create a full config to run the output. """
        syn_input_only = HammerDriver.par_output_to_syn_input(driver.project_config)
        if syn_input_only is None:
            driver.log.error("Input config does not appear to contain valid par outputs")
            return None
        else:
            return self.get_full_config(driver, syn_input_only)

    def par_to_drc_action(self, driver: HammerDriver, append_error_func: Callable[[str], None]) -> Optional[dict]:
        """ Create a full config to run the output. """
        drc_input_only = HammerDriver.par_output_to_drc_input(driver.project_config)
        if drc_input_only is None:
            driver.log.error("Input config does not appear to contain valid par outputs")
            return None
        else:
            return self.get_full_config(driver, drc_input_only)

    def par_to_lvs_action(self, driver: HammerDriver, append_error_func: Callable[[str], None]) -> Optional[dict]:
        """ Create a full config to run the output. """
        lvs_input_only = HammerDriver.par_output_to_lvs_input(driver.project_config)
        if lvs_input_only is None:
            driver.log.error("Input config does not appear to contain valid par outputs")
            return None
        else:
            return self.get_full_config(driver, lvs_input_only)

    def syn_to_power_action(self, driver: HammerDriver, append_error_func: Callable[[str], None]) -> Optional[dict]:
        """Create a full config to run the output."""
        power_input_only = HammerDriver.synthesis_output_to_power_input(driver.project_config)
        if power_input_only is None:
            driver.log.error("Input config does not appear to contain valid syn outputs")
            return None
        else:
            return self.get_full_config(driver, power_input_only)

    def par_to_power_action(self, driver: HammerDriver, append_error_func: Callable[[str], None]) -> Optional[dict]:
        """Create a full config to run the output."""
        power_input_only = HammerDriver.par_output_to_power_input(driver.project_config)
        if power_input_only is None:
            driver.log.error("Input config does not appear to contain valid par outputs")
            return None
        else:
            return self.get_full_config(driver, power_input_only)

    def sim_to_power_action(self, driver: HammerDriver, append_error_func: Callable[[str], None]) -> Optional[dict]:
        """Create a full config to run the output."""
        power_input_only = HammerDriver.sim_output_to_power_input(driver.project_config)
        if power_input_only is None:
            driver.log.error("Input config does not appear to contain valid sim outputs")
            return None
        else:
            return self.get_full_config(driver, power_input_only)

    def synthesis_to_formal_action(self, driver: HammerDriver, append_error_func: Callable[[str], None]) -> Optional[dict]:
        """Create a full config to run the output."""
        formal_input_only = HammerDriver.synthesis_output_to_formal_input(driver.project_config)
        if formal_input_only is None:
            driver.log.error("Input config does not appear to contain valid synthesis outputs")
            return None
        else:
            return self.get_full_config(driver, formal_input_only)

    def par_to_formal_action(self, driver: HammerDriver, append_error_func: Callable[[str], None]) -> Optional[dict]:
        """Create a full config to run the output."""
        formal_input_only = HammerDriver.par_output_to_formal_input(driver.project_config)
        if formal_input_only is None:
            driver.log.error("Input config does not appear to contain valid par outputs")
            return None
        else:
            return self.get_full_config(driver, formal_input_only)

    def synthesis_to_timing_action(self, driver: HammerDriver, append_error_func: Callable[[str], None]) -> Optional[dict]:
        """Create a full config to run the output."""
        timing_input_only = HammerDriver.synthesis_output_to_timing_input(driver.project_config)
        if timing_input_only is None:
            driver.log.error("Input config does not appear to contain valid synthesis outputs")
            return None
        else:
            return self.get_full_config(driver, timing_input_only)

    def par_to_timing_action(self, driver: HammerDriver, append_error_func: Callable[[str], None]) -> Optional[dict]:
        """Create a full config to run the output."""
        timing_input_only = HammerDriver.par_output_to_timing_input(driver.project_config)
        if timing_input_only is None:
            driver.log.error("Input config does not appear to contain valid par outputs")
            return None
        else:
            return self.get_full_config(driver, timing_input_only)


    def create_synthesis_par_action(self, synthesis_action: CLIActionConfigType, par_action: CLIActionConfigType) -> CLIActionConfigType:
        """
        Create a parameterizable synthesis_par action for the CLIDriver.

        :param synthesis_action: synthesis action
        :param par_action: par action
        :return: Custom synthesis_par action
        """

        def syn_par_action(driver: HammerDriver, append_error_func: Callable[[str], None]) -> Optional[dict]:
            # Synthesis output.
            syn_output = synthesis_action(driver, append_error_func)
            if syn_output is None:
                append_error_func("Synthesis action in syn_par failed")
                return None
            else:
                # Generate place-and-route input from the synthesis output.
                syn_output_converted = HammerDriver.synthesis_output_to_par_input(syn_output)
                assert syn_output_converted is not None, "syn_output must be generated by CLIDriver"
                par_input = self.get_full_config(driver, syn_output_converted)  # type: dict

                # Dump both synthesis output and par input for debugging/resuming.
                # TODO(edwardw): make these output filenames configurable?
                assert driver.syn_tool is not None, "Syn tool must exist since we ran synthesis_action successfully"
                dump_config_to_json_file(os.path.join(driver.syn_tool.run_dir, "par-input.json"), par_input)

                # Use new par input and run place-and-route.
                driver.update_project_configs([par_input])
                par_output = par_action(driver, append_error_func)
                return par_output

        return syn_par_action

    def create_synthesis_sim_action(self, synthesis_action: CLIActionConfigType, sim_action: CLIActionConfigType) -> CLIActionConfigType:
        """
        Create a parameterizable synthesis_sim action for the CLIDriver.

        :param synthesis_action: synthesis action
        :param sim_action: sim action
        :return: Custom synthesis_sim action
        """

        def syn_sim_action(driver: HammerDriver, append_error_func: Callable[[str], None]) -> Optional[dict]:
            # Synthesis output.
            syn_output = synthesis_action(driver, append_error_func)
            if syn_output is None:
                append_error_func("Synthesis action in syn_sim failed")
                return None
            else:
                # Generate sim input from the synthesis output.
                syn_output_converted = HammerDriver.synthesis_output_to_sim_input(syn_output)
                assert syn_output_converted is not None, "syn_output must be generated by CLIDriver"
                sim_input = self.get_full_config(driver, syn_output_converted)  # type: dict

                # Dump both synthesis output and sim input for debugging/resuming.
                assert driver.syn_tool is not None, "Syn tool must exist since we ran synthesis_action successfully"
                dump_config_to_json_file(os.path.join(driver.syn_tool.run_dir, "sim-input.json"), sim_input)

                # Use new sim input and run simulation.
                driver.update_project_configs([sim_input])
                sim_output = sim_action(driver, append_error_func)
                return sim_output

        return syn_sim_action

    def create_par_sim_action(self, par_action: CLIActionConfigType, sim_action: CLIActionConfigType) -> CLIActionConfigType:
        """
        Create a parameterizable par_sim action for the CLIDriver.

        :param par_action: par action
        :param sim_action: sim action
        :return: Custom par_sim action
        """

        def par_sim_action(driver: HammerDriver, append_error_func: Callable[[str], None]) -> Optional[dict]:
            # Synthesis output.
            par_output = par_action(driver, append_error_func)
            if par_output is None:
                append_error_func("PAR action in syn_sim failed")
                return None
            else:
                # Generate sim input from the par output.
                par_output_converted = HammerDriver.par_output_to_sim_input(par_output)
                assert par_output_converted is not None, "par_output must be generated by CLIDriver"
                sim_input = self.get_full_config(driver, par_output_converted)  # type: dict

                # Dump both par output and sim input for debugging/resuming.
                assert driver.par_tool is not None, "PAR tool must exist since we ran par_action successfully"
                dump_config_to_json_file(os.path.join(driver.par_tool.run_dir, "sim-input.json"), sim_input)

                # Use new sim input and run simulation.
                driver.update_project_configs([sim_input])
                sim_output = sim_action(driver, append_error_func)
                return sim_output

        return par_sim_action

    ### Hierarchical stuff ###
    @property
    def all_hierarchical_actions(self) -> Dict[str, CLIActionConfigType]:
        """
        Return a list of hierarchical actions if the given project configuration is a hierarchical design.
        Set when the driver is first created in args_to_driver.
        Create syn/synthesis-[block], par-[block], and /syn_par-[block].

        :return: Dictionary of actions to use (could be empty).
        """
        actions = {}  # type: Dict[str, CLIActionConfigType]
        if self.hierarchical_auto_action is not None:
            actions.update({"auto": self.hierarchical_auto_action})

        def add_variants(templates: List[str], block: str, action: CLIActionConfigType) -> None:
            """Just add the given action using the name templates."""
            for template in templates:
                name = template.format(block=block)
                actions.update({name: action})

        for module, action in self.hierarchical_synthesis_actions.items():
            add_variants([
                "syn-{block}",
                "synthesis-{block}",
                "syn_{block}",
                "synthesis_{block}"
            ], module, action)

        for module, action in self.hierarchical_par_actions.items():
            add_variants([
                "par-{block}",
                "par_{block}"
            ], module, action)

        for module, action in self.hierarchical_synthesis_par_actions.items():
            add_variants([
                "syn-par-{block}",
                "syn_par-{block}",
                "syn-par_{block}",
                "syn_par_{block}"
            ], module, action)

        for module, action in self.hierarchical_drc_actions.items():
            add_variants([
                "drc-{block}",
                "drc_{block}"
            ], module, action)

        for module, action in self.hierarchical_lvs_actions.items():
            add_variants([
                "lvs-{block}",
                "lvs_{block}"
            ], module, action)

        for module, action in self.hierarchical_sim_actions.items():
            add_variants([
                "sim-{block}",
                "sim_{block}"
            ], module, action)

        for module, action in self.hierarchical_power_actions.items():
            add_variants([
                "power-{block}",
                "power_{block}"
            ], module, action)

        for module, action in self.hierarchical_formal_actions.items():
            add_variants([
                "formal-{block}",
                "formal_{block}"
            ], module, action)

        for module, action in self.hierarchical_timing_actions.items():
            add_variants([
                "timing-{block}",
                "timing_{block}"
            ], module, action)

        return actions

    def get_extra_hierarchical_synthesis_hooks(self, driver: HammerDriver) -> Dict[str, List[HammerToolHookAction]]:
        """
        Return a list of extra hierarchical synthesis hooks in this project.
        To be overridden by subclasses.

        :return: Dictionary of (module name, list of hooks)
        """
        return dict()

    def get_extra_hierarchical_par_hooks(self, driver: HammerDriver) -> Dict[str, List[HammerToolHookAction]]:
        """
        Return a list of extra hierarchical place and route hooks in this project.
        To be overridden by subclasses.

        :return: Dictionary of (module name, list of hooks)
        """
        return dict()

    def get_extra_hierarchical_drc_hooks(self, driver: HammerDriver) -> Dict[str, List[HammerToolHookAction]]:
        """
        Return a list of extra hierarchical DRC hooks in this project.
        To be overridden by subclasses.

        :return: Dictionary of (module name, list of hooks)
        """
        return dict()

    def get_extra_hierarchical_lvs_hooks(self, driver: HammerDriver) -> Dict[str, List[HammerToolHookAction]]:
        """
        Return a list of extra hierarchical LVS hooks in this project.
        To be overridden by subclasses.

        :return: Dictionary of (module name, list of hooks)
        """
        return dict()

    def get_extra_hierarchical_sim_hooks(self, driver: HammerDriver) -> Dict[str, List[HammerToolHookAction]]:
        """
        Return a list of extra hierarchical sim hooks in this project.
        To be overridden by subclasses.

        :return: Dictionary of (module name, list of hooks)
        """
        return dict()

    def get_extra_hierarchical_power_hooks(self, driver: HammerDriver) -> Dict[str, List[HammerToolHookAction]]:
        """
        Return a list of extra hierarchical power hooks in this project.
        To be overridden by subclasses.

        :return: Dictionary of (module name, list of hooks)
        """
        return dict()

    def get_extra_hierarchical_formal_hooks(self, driver: HammerDriver) -> Dict[str, List[HammerToolHookAction]]:
        """
        Return a list of extra hierarchical formal hooks in this project.
        To be overridden by subclasses.

        :return: Dictionary of (module name, list of hooks)
        """
        return dict()

    def get_extra_hierarchical_timing_hooks(self, driver: HammerDriver) -> Dict[str, List[HammerToolHookAction]]:
        """
        Return a list of extra hierarchical timing hooks in this project.
        To be overridden by subclasses.

        :return: Dictionary of (module name, list of hooks)
        """
        return dict()

    # The following functions are present for further user customizability.

    def get_hierarchical_synthesis_action(self, module: str) -> CLIActionConfigType:
        """
        Get the action associated with hierarchical synthesis for the given module (in hierarchical flows).
        """
        return self.hierarchical_synthesis_actions[module]

    def set_hierarchical_synthesis_action(self, module: str, action: CLIActionConfigType) -> None:
        """
        Set the action associated with hierarchical synthesis for the given module (in hierarchical flows).
        """
        self.hierarchical_synthesis_actions[module] = action

    def get_hierarchical_par_action(self, module: str) -> CLIActionConfigType:
        """
        Get the action associated with hierarchical par for the given module (in hierarchical flows).
        """
        return self.hierarchical_par_actions[module]

    def set_hierarchical_par_action(self, module: str, action: CLIActionConfigType) -> None:
        """
        Set the action associated with hierarchical par for the given module (in hierarchical flows).
        """
        self.hierarchical_par_actions[module] = action

    def set_hierarchical_drc_action(self, module: str, action: CLIActionConfigType) -> None:
        """
        Set the action associated with hierarchical drc for the given module (in hierarchical flows).
        """
        self.hierarchical_drc_actions[module] = action

    def get_hierarchical_drc_action(self, module: str) -> CLIActionConfigType:
        """
        Get the action associated with hierarchical drc for the given module (in hierarchical flows).
        """
        return self.hierarchical_drc_actions[module]

    def set_hierarchical_lvs_action(self, module: str, action: CLIActionConfigType) -> None:
        """
        Set the action associated with hierarchical lvs for the given module (in hierarchical flows).
        """
        self.hierarchical_lvs_actions[module] = action

    def get_hierarchical_lvs_action(self, module: str) -> CLIActionConfigType:
        """
        Get the action associated with hierarchical lvs for the given module (in hierarchical flows).
        """
        return self.hierarchical_lvs_actions[module]

    def get_hierarchical_synthesis_par_action(self, module: str) -> CLIActionConfigType:
        """
        Get the action associated with hierarchical syn_par for the given module (in hierarchical flows).
        """
        return self.hierarchical_synthesis_par_actions[module]

    def set_hierarchical_synthesis_par_action(self, module: str, action: CLIActionConfigType) -> None:
        """
        Set the action associated with hierarchical syn_par for the given module (in hierarchical flows).
        """
        self.hierarchical_synthesis_par_actions[module] = action

    def set_hierarchical_sim_action(self, module: str, action: CLIActionConfigType) -> None:
        """
        Set the action associated with hierarchical sim for the given module (in hierarchical flows).
        """
        self.hierarchical_sim_actions[module] = action

    def get_hierarchical_sim_action(self, module: str) -> CLIActionConfigType:
        """
        Get the action associated with hierarchical sim for the given module (in hierarchical flows).
        """
        return self.hierarchical_sim_actions[module]

    def set_hierarchical_power_action(self, module: str, action: CLIActionConfigType) -> None:
        """
        Set the action associated with hierarchical power for the given module (in hierarchical flows).
        """
        self.hierarchical_power_actions[module] = action

    def get_hierarchical_power_action(self, module: str) -> CLIActionConfigType:
        """
        Get the action associated with hierarchical power for the given module (in hierarchical flows).
        """
        return self.hierarchical_power_actions[module]

    def set_hierarchical_formal_action(self, module: str, action: CLIActionConfigType) -> None:
        """
        Set the action associated with hierarchical formal for the given module (in hierarchical flows).
        """
        self.hierarchical_formal_actions[module] = action

    def get_hierarchical_formal_action(self, module: str) -> CLIActionConfigType:
        """
        Get the action associated with hierarchical formal for the given module (in hierarchical flows).
        """
        return self.hierarchical_formal_actions[module]

    def set_hierarchical_timing_action(self, module: str, action: CLIActionConfigType) -> None:
        """
        Set the action associated with hierarchical timing for the given module (in hierarchical flows).
        """
        self.hierarchical_timing_actions[module] = action

    def get_hierarchical_timing_action(self, module: str) -> CLIActionConfigType:
        """
        Get the action associated with hierarchical timing for the given module (in hierarchical flows).
        """
        return self.hierarchical_timing_actions[module]

    def valid_actions(self) -> List[str]:
        """Get the list of valid actions for the command-line driver."""
        return list(self.action_map().keys())

    def args_to_driver(self, args: dict,
                       default_options: Optional[HammerDriverOptions] = None) -> \
            Tuple[HammerDriver, List[str]]:
        """Parse command line arguments and environment variables for the command line front-end to hammer-vlsi.

        :return: HammerDriver and a list of errors."""

        # TODO: rewrite this less tediously?

        # Resolve default_options.
        # Can't call HammerDriver.get_default_driver_options in the
        # parameters as it will be called when args_to_driver is defined
        default_options_resolved = HammerDriver.get_default_driver_options()  # type: HammerDriverOptions
        if default_options is not None:
            default_options_resolved = default_options

        # Driver options.
        options = default_options_resolved  # type: HammerDriverOptions

        # Extra config (flattened JSON).
        config = {}  # type: Dict[str, Any]

        # Create a list of errors for the user.
        errors = []  # type: List[str]

        # Load environment configs.
        env_configs = parse_optional_file_list_from_args(args['environment_config'],
                                                         append_error_func=errors.append)  # type: List[str]
        # Also load any environment configs from the environment.
        split_env_var_s = os.environ.get("HAMMER_ENVIRONMENT_CONFIGS", default="").split(os.pathsep)  # type: List[str]
        # "".split(':') returns [''], so we need to catch this case and return an empty list as intended.
        split_env_var = [] if split_env_var_s == [''] else split_env_var_s  # type: List[str]
        env_config_environment_var = parse_optional_file_list_from_args(split_env_var,
                                                                        append_error_func=errors.append)  # type: List[str]
        for extra_path in env_config_environment_var:
            env_configs.append(extra_path)
        options = options._replace(environment_configs=list(env_configs))

        # Load project configs.
        project_configs = parse_optional_file_list_from_args(args['configs'], append_error_func=errors.append)
        options = options._replace(project_configs=list(project_configs))

        # Log file.
        log = args["log"]
        if log is not None:
            if isinstance(log, str):
                options = options._replace(log_file=log)
            else:
                errors.append("Log file 'log' is not a string")

        # Verilog inputs.
        # (optional, since it can also be specified from JSON)
        verilogs = args['verilog']
        if isinstance(verilogs, List) and len(verilogs) > 0:
            config.update({'synthesis.inputs.input_files': list(verilogs)})

        # Top module.
        # (optional, since it can also be specified from JSON)
        top_module = get_nonempty_str(args['top'])
        if top_module is not None:
            config['synthesis.inputs.top_module'] = top_module

        # Object dir.
        # (optional)
        obj_dir = get_nonempty_str(args['obj_dir'])
        if obj_dir is None:
            # Try getting object dir from environment variable.
            obj_dir = get_nonempty_str(os.environ.get("HAMMER_DRIVER_OBJ_DIR", ""))
        if obj_dir is not None:
            options = options._replace(obj_dir=os.path.realpath(obj_dir))
        # Syn/par rundir (optional)
        self.syn_rundir = get_nonempty_str(args['syn_rundir'])
        self.par_rundir = get_nonempty_str(args['par_rundir'])
        self.drc_rundir = get_nonempty_str(args['drc_rundir'])
        self.lvs_rundir = get_nonempty_str(args['lvs_rundir'])
        self.sim_rundir = get_nonempty_str(args['sim_rundir'])
        self.power_rundir = get_nonempty_str(args['power_rundir'])
        self.formal_rundir = get_nonempty_str(args['formal_rundir'])
        self.timing_rundir = get_nonempty_str(args['timing_rundir'])

        # Intercept keys for determining key origin
        project_configs_yaml: List[dict] = []
        for conf_file in project_configs:
            config_str = Path(conf_file).read_text()
            project_configs_yaml.append(hammer.config.load_config_from_string(config_str, is_yaml=True, path=str(Path(conf_file).resolve().parent)))
        project_configs_yaml_keys = [set(i.keys()) for i in project_configs_yaml]
        key_history: Dict[str, List[str]] = {i: [] for i in reduce(lambda x, y: x.union(y), project_configs_yaml_keys)}
        for cfg_file, cfg in zip(project_configs, project_configs_yaml_keys):
            for key in cfg:
                key_history[key].append(cfg_file)
        with open(KEY_PATH, 'w') as f:
            json.dump(key_history, f)

        # Stage control: from/to
        from_step = get_nonempty_str(args['from_step'])
        after_step = get_nonempty_str(args['after_step'])
        to_step = get_nonempty_str(args['to_step'])
        until_step = get_nonempty_str(args['until_step'])
        only_step = get_nonempty_str(args['only_step'])

        if from_step is not None and after_step is not None:
            errors.append("Specified both start_before_step and start_after_step. start_before_step will take precedence.")
        if to_step is not None and until_step is not None:
            errors.append("Specified both stop_after_step and stop_before_step. stop_after_step will take precedence.")
        if only_step is not None and any(s is not None for s in [from_step, after_step, to_step, until_step]):
            errors.append("Specified {start|stop}_{before_after}_step with only_step. only_step will take precedence.")
        if (from_step is not None and until_step is not None and from_step == until_step) or \
           (after_step is not None and to_step is not None and after_step == to_step) or \
           (after_step is not None and until_step is not None and after_step == until_step):
            errors.append("Caution: start_before_step == stop_before_step, start_after_step == stop_after_step, or start_after_step == stop_before_step will result in nothing being run")

        driver = HammerDriver(options, config)

        start_step = only_step or from_step or after_step or None
        start_incl = (only_step or from_step) is not None
        stop_step = only_step or to_step or until_step or None
        stop_incl = (only_step or to_step) is not None
        if (start_step or stop_step) is not None:
            driver.set_post_custom_syn_tool_hooks(HammerTool.make_start_stop_hooks(
                HammerStartStopStep(step=start_step, inclusive=start_incl),
                HammerStartStopStep(step=stop_step, inclusive=stop_incl)))
            driver.set_post_custom_par_tool_hooks(HammerTool.make_start_stop_hooks(
                HammerStartStopStep(step=start_step, inclusive=start_incl),
                HammerStartStopStep(step=stop_step, inclusive=stop_incl)))
            driver.set_post_custom_drc_tool_hooks(HammerTool.make_start_stop_hooks(
                HammerStartStopStep(step=start_step, inclusive=start_incl),
                HammerStartStopStep(step=stop_step, inclusive=stop_incl)))
            driver.set_post_custom_lvs_tool_hooks(HammerTool.make_start_stop_hooks(
                HammerStartStopStep(step=start_step, inclusive=start_incl),
                HammerStartStopStep(step=stop_step, inclusive=stop_incl)))
            driver.set_post_custom_sim_tool_hooks(HammerTool.make_start_stop_hooks(
                HammerStartStopStep(step=start_step, inclusive=start_incl),
                HammerStartStopStep(step=stop_step, inclusive=stop_incl)))
            driver.set_post_custom_power_tool_hooks(HammerTool.make_start_stop_hooks(
                HammerStartStopStep(step=start_step, inclusive=start_incl),
                HammerStartStopStep(step=stop_step, inclusive=stop_incl)))
            driver.set_post_custom_formal_tool_hooks(HammerTool.make_start_stop_hooks(
                HammerStartStopStep(step=start_step, inclusive=start_incl),
                HammerStartStopStep(step=stop_step, inclusive=stop_incl)))
            driver.set_post_custom_timing_tool_hooks(HammerTool.make_start_stop_hooks(
                HammerStartStopStep(step=start_step, inclusive=start_incl),
                HammerStartStopStep(step=stop_step, inclusive=stop_incl)))

        # Hierarchical support.
        # Generate synthesis and par actions for each module above.
        hierarchical_settings = driver.get_hierarchical_settings()

        for module_iter, config_iter in hierarchical_settings:
            def create_actions(module: str, config: dict) -> None:
                # Create a new context (this def) per module, otherwise when these higher-order funcs run they'll all
                # use the last iteration of the loop.

                # TODO(edwardw): this is a bit of a hack.
                # Should really add an API to allow a run to have a bit of temporary project config
                base_project_config = [[]]  # type: List[List[dict]]

                def syn_pre_func(d: HammerDriver) -> None:
                    self.syn_rundir = os.path.join(d.obj_dir, "syn-{module}".format(
                        module=module))  # TODO(edwardw): fix this ugly os.path.join; it doesn't belong here.
                    # TODO(edwardw): remove ugly hack to store stuff in parent context
                    base_project_config[0] = deeplist(driver.project_configs)
                    d.update_project_configs(deeplist(base_project_config[0]) + [config])

                def par_pre_func(d: HammerDriver) -> None:
                    self.par_rundir = os.path.join(d.obj_dir, "par-{module}".format(
                        module=module))  # TODO(edwardw): fix this ugly os.path.join; it doesn't belong here.
                    # TODO(edwardw): remove ugly hack to store stuff in parent context
                    base_project_config[0] = deeplist(driver.project_configs)
                    d.update_project_configs(deeplist(base_project_config[0]) + [config])

                def drc_pre_func(d: HammerDriver) -> None:
                    self.drc_rundir = os.path.join(d.obj_dir, "drc-{module}".format(
                        module=module))  # TODO(edwardw): fix this ugly os.path.join; it doesn't belong here.
                    # TODO(edwardw): remove ugly hack to store stuff in parent context
                    base_project_config[0] = deeplist(driver.project_configs)
                    d.update_project_configs(deeplist(base_project_config[0]) + [config])

                def lvs_pre_func(d: HammerDriver) -> None:
                    self.lvs_rundir = os.path.join(d.obj_dir, "lvs-{module}".format(
                        module=module))  # TODO(edwardw): fix this ugly os.path.join; it doesn't belong here.
                    # TODO(edwardw): remove ugly hack to store stuff in parent context
                    base_project_config[0] = deeplist(driver.project_configs)
                    d.update_project_configs(deeplist(base_project_config[0]) + [config])

                def sim_pre_func(d: HammerDriver) -> None:
                    self.lvs_rundir = os.path.join(d.obj_dir, "sim-{module}".format(
                        module=module))  # TODO(edwardw): fix this ugly os.path.join; it doesn't belong here.
                    # TODO(edwardw): remove ugly hack to store stuff in parent context
                    base_project_config[0] = deeplist(driver.project_configs)
                    d.update_project_configs(deeplist(base_project_config[0]) + [config])

                def power_pre_func(d: HammerDriver) -> None:
                    self.lvs_rundir = os.path.join(d.obj_dir, "power-{module}".format(
                        module=module))  # TODO(edwardw): fix this ugly os.path.join; it doesn't belong here.
                    # TODO(edwardw): remove ugly hack to store stuff in parent context
                    base_project_config[0] = deeplist(driver.project_configs)
                    d.update_project_configs(deeplist(base_project_config[0]) + [config])

                def formal_pre_func(d: HammerDriver) -> None:
                    self.lvs_rundir = os.path.join(d.obj_dir, "formal-{module}".format(
                        module=module))  # TODO(edwardw): fix this ugly os.path.join; it doesn't belong here.
                    # TODO(edwardw): remove ugly hack to store stuff in parent context
                    base_project_config[0] = deeplist(driver.project_configs)
                    d.update_project_configs(deeplist(base_project_config[0]) + [config])

                def timing_pre_func(d: HammerDriver) -> None:
                    self.lvs_rundir = os.path.join(d.obj_dir, "timing-{module}".format(
                        module=module))  # TODO(edwardw): fix this ugly os.path.join; it doesn't belong here.
                    # TODO(edwardw): remove ugly hack to store stuff in parent context
                    base_project_config[0] = deeplist(driver.project_configs)
                    d.update_project_configs(deeplist(base_project_config[0]) + [config])

                def post_run(d: HammerDriver, rundir: str) -> None:
                    # Write out the configs used/generated for logging/debugging.
                    with open(os.path.join(rundir, "full_config.json"), "w") as f:
                        new_output_json = json.dumps(d.project_config, cls=HammerJSONEncoder, indent=4)
                        f.write(new_output_json)
                    with open(os.path.join(rundir, "module_config.json"), "w") as f:
                        new_output_json = json.dumps(config, cls=HammerJSONEncoder, indent=4)
                        f.write(new_output_json)

                    d.update_project_configs(deeplist(base_project_config[0]))

                def syn_post_run(d: HammerDriver) -> None:
                    post_run(d, get_or_else(self.syn_rundir, ""))

                def par_post_run(d: HammerDriver) -> None:
                    post_run(d, get_or_else(self.par_rundir, ""))

                def drc_post_run(d: HammerDriver) -> None:
                    post_run(d, get_or_else(self.drc_rundir, ""))

                def lvs_post_run(d: HammerDriver) -> None:
                    post_run(d, get_or_else(self.lvs_rundir, ""))

                def sim_post_run(d: HammerDriver) -> None:
                    post_run(d, get_or_else(self.sim_rundir, ""))

                def power_post_run(d: HammerDriver) -> None:
                    post_run(d, get_or_else(self.power_rundir, ""))

                def formal_post_run(d: HammerDriver) -> None:
                    post_run(d, get_or_else(self.formal_rundir, ""))

                def timing_post_run(d: HammerDriver) -> None:
                    post_run(d, get_or_else(self.timing_rundir, ""))

                syn_action = self.create_synthesis_action(self.get_extra_hierarchical_synthesis_hooks(driver).get(module, []),
                                                          pre_action_func=syn_pre_func, post_load_func=None,
                                                          post_run_func=syn_post_run)
                self.set_hierarchical_synthesis_action(module, syn_action)
                par_action = self.create_par_action(self.get_extra_hierarchical_par_hooks(driver).get(module, []),
                                                    pre_action_func=par_pre_func, post_load_func=None,
                                                    post_run_func=par_post_run)
                self.set_hierarchical_par_action(module, par_action)
                syn_par_action = self.create_synthesis_par_action(synthesis_action=syn_action, par_action=par_action)
                self.set_hierarchical_synthesis_par_action(module, syn_par_action)
                drc_action = self.create_drc_action(self.get_extra_hierarchical_drc_hooks(driver).get(module, []),
                                                    pre_action_func=drc_pre_func, post_load_func=None,
                                                    post_run_func=drc_post_run)
                self.set_hierarchical_drc_action(module, drc_action)
                lvs_action = self.create_lvs_action(self.get_extra_hierarchical_lvs_hooks(driver).get(module, []),
                                                    pre_action_func=lvs_pre_func, post_load_func=None,
                                                    post_run_func=lvs_post_run)
                self.set_hierarchical_lvs_action(module, lvs_action)
                sim_action = self.create_sim_action(self.get_extra_hierarchical_sim_hooks(driver).get(module, []),
                                                    pre_action_func=sim_pre_func, post_load_func=None,
                                                    post_run_func=sim_post_run)
                self.set_hierarchical_sim_action(module, sim_action)
                power_action = self.create_power_action(self.get_extra_hierarchical_power_hooks(driver).get(module, []),
                                                    pre_action_func=power_pre_func, post_load_func=None,
                                                    post_run_func=power_post_run)
                self.set_hierarchical_power_action(module, power_action)
                formal_action = self.create_formal_action(self.get_extra_hierarchical_formal_hooks(driver).get(module, []),
                                                    pre_action_func=formal_pre_func, post_load_func=None,
                                                    post_run_func=formal_post_run)
                self.set_hierarchical_formal_action(module, formal_action)
                timing_action = self.create_timing_action(self.get_extra_hierarchical_timing_hooks(driver).get(module, []),
                                                    pre_action_func=timing_pre_func, post_load_func=None,
                                                    post_run_func=timing_post_run)
                self.set_hierarchical_timing_action(module, timing_action)

            create_actions(module_iter, config_iter)

        # If we are in hierarchical mode, also generate an auto that can run the whole flow.
        if len(hierarchical_settings) > 0:
            def auto_action(driver: HammerDriver, append_error_func: Callable[[str], None]) -> Optional[dict]:
                log = driver.log.context("CLIDriver_auto")
                output = {}  # type: dict

                # Run syn_par for every module.
                for module, _ in hierarchical_settings:
                    syn_par_action = self.get_hierarchical_synthesis_par_action(module)
                    new_output = syn_par_action(driver, append_error_func)

                    if new_output is None:
                        log.error("Hierarchical syn-par run for module {module} failed".format(module=module))
                        return None
                    else:
                        log.info("Hierarchical syn-par run for module {module} finished".format(module=module))

                    b, ext = os.path.splitext(args["output"])
                    new_output_filename = "{base}-{module}{ext}".format(base=b, module=module, ext=ext)
                    with open(new_output_filename, "w") as f:
                        new_output_json = json.dumps(new_output, cls=HammerJSONEncoder, indent=4)
                        f.write(new_output_json)
                    log.info("Output JSON: " + str(new_output))

                    new_ilm = {
                        "vlsi.inputs.ilms": new_output["par.outputs.output_ilms"],
                        "vlsi.inputs.ilms_meta": "append"
                    }
                    new_ilm_filename = "{base}-{module}_ilm{ext}".format(base=b, module=module, ext=ext)
                    with open(new_ilm_filename, "w") as f:
                        json_content = json.dumps(new_ilm, cls=HammerJSONEncoder, indent=4)
                        f.write(json_content)
                    log.info("New input ILM JSON written to " + new_ilm_filename)
                    driver.update_project_configs(driver.project_configs + [new_ilm])
                return output

            self.hierarchical_auto_action = auto_action

        driver.dump_history = args["dump_history"]

        return driver, errors

    @staticmethod
    def generate_build_inputs(driver: HammerDriver, append_error_func: Callable[[str], None]) -> Optional[dict]:
        """
        Generate the build tool artifacts for this flow, specified by the "vlsi.core.build_system" key.
        The flow is the set of steps configured by the current HammerIR input.

        :param driver: The HammerDriver object which has parsed the configs specified by -p
        :param append_error_func: The function to use to append an error
        :return: The diplomacy graph
        """
        build_system = str(driver.database.get_setting("vlsi.core.build_system", "none"))
        if build_system in BuildSystems:
            return BuildSystems[build_system](driver, append_error_func)
        else:
            raise ValueError("Unsupported build system: {}".format(build_system))

    def run_main_parsed(self, args: dict) -> int:
        """
        Given a parsed dictionary of arguments, find and run the given action.

        :return: Return code (0 for success)
        """
        if args['firrtl'] is not None and len(args['firrtl']) > 0:
            print("firrtl convenience argument not yet implemented", file=sys.stderr)
            return 1

        driver, errors = self.args_to_driver(args)

        # Check for action after creating the driver (e.g. for custom actions like hierarchical actions).
        action = str(args['action'])  # type: str
        if action not in self.valid_actions():
            print("Invalid action {action}".format(action=action), file=sys.stderr)
            print("Valid actions are: {actions}".format(actions=", ".join(self.valid_actions())), file=sys.stderr)
            return 1

        action_func = self.action_map()[action]
        output_str = None  # type: Optional[str]
        if is_config_action(action_func):
            action_func = cast(CLIActionConfigType, action_func)
            output_config = action_func(driver, errors.append)  # type: Optional[dict]
            if output_config is not None:
                output_str = json.dumps(output_config, cls=HammerJSONEncoder, indent=4)
        elif is_string_action(action_func):
            action_func = cast(CLIActionStringType, action_func)
            output_str = action_func(driver, errors.append)
        else:
            raise NotImplementedError("Invalid action function")
        if output_str is None:
            print("Action {action} failed with errors".format(action=action), file=sys.stderr)
            for err in errors:
                print(err, file=sys.stderr)
            return 1
        else:
            with open(args["output"], "w") as f:
                f.write(output_str)
            print("Action {action} config output written to {file}".format(action=action, file=args["output"]))
            return 0


    def main(self, args: Optional[List[str]] = None) -> None:
        """
        Main function to call from your entry point script.
        Parses command line arguments.
        :param args: Custom command-line arguments.  If not given, sys.argv[1:] will be used.
        Example:
        >>> if __name__ == '__main__':
        >>>   CLIDriver().main()
        """
        parser = argparse.ArgumentParser()

        parser.add_argument('action', metavar='ACTION', type=str,  # choices=self.valid_actions() <- sadly incompatible w/custom actions
                            help='Action to perform with the command-line driver.')
        # Required arguments for (Python) hammer driver.
        parser.add_argument("-e", "--environment_config", action='append', required=False,
                            help="Environment config files (.yml or .json) - .json will take precendence over any .yml. These config files will not be re-emitted in the output json. Can also be specified as a colon-separated list in the environment variable HAMMER_ENVIRONMENT_CONFIGS.")
        parser.add_argument("-p", "--project_config", action='append', dest="configs", type=str,
                            help='Project config files (.yml or .json).')
        parser.add_argument("-l", "--log", required=False,
                            help='Log file. Leave blank to automatically create one.')
        parser.add_argument("--obj_dir", required=False,
                            help='Folder for storing results of CAD tool runs. If not specified, this will be the hammer-vlsi folder by default. Can also be specified via the environment variable HAMMER_DRIVER_OBJ_DIR.')
        parser.add_argument("--syn_rundir", required=False, default="",
                            help='(optional) Directory to store syn results in')
        parser.add_argument("--par_rundir", required=False, default="",
                            help='(optional) Directory to store par results in')
        parser.add_argument("--drc_rundir", required=False, default="",
                            help='(optional) Directory to store DRC results in')
        parser.add_argument("--lvs_rundir", required=False, default="",
                            help='(optional) Directory to store LVS results in')
        parser.add_argument("--sim_rundir", required=False, default="",
                            help='(optional) Directory to store simulation results in')
        parser.add_argument("--power_rundir", required=False, default="",
                            help='(optional) Directory to store power results in')
        parser.add_argument("--formal_rundir", required=False, default="",
                            help='(optional) Directory to store formal results in')
        parser.add_argument("--timing_rundir", required=False, default="",
                            help='(optional) Directory to store timing results in')
        # Optional arguments for step control.
        parser.add_argument("--start_before_step", "--from_step", dest="from_step", required=False,
                            help="Run the given action from before the given step (inclusive). Not compatible with --start_after_step.")
        parser.add_argument("--start_after_step", "--after_step", dest="after_step", required=False,
                            help="Run the given action from after the given step (exclusive). Not compatible with --start_before_step.")
        parser.add_argument("--stop_after_step", "--to_step", dest="to_step", required=False,
                            help="Run the given action to the given step (inclusive). Not compatible with --stop_before_step.")
        parser.add_argument("--stop_before_step", "--until_step", dest="until_step", required=False,
                            help="Run the given action until the given step (exclusive). Not compatible with --stop_after_step.")
        parser.add_argument("--only_step", dest="only_step", required=False,
                            help="Run only the given step. Not compatible with --{start|stop}_{before|after}_step.")
        # Required arguments for CLI hammer driver.
        parser.add_argument("-o", "--output", default="output.json", required=False,
                            help='Output JSON file for results and modular use of hammer-vlsi. Default: output.json.')
        # Optional arguments (depending on context)
        parser.add_argument("-v", "--verilog", required=False, action='append',
                            help='Input set of Verilog files.')
        parser.add_argument("-f", "--firrtl", action='append', required=False,
                            help='Input set of firrtl files. Provided for convenience; hammer-vlsi will transform it to Verilog.')
        parser.add_argument("-t", "--top", required=False,
                            help='Top module. If not specified, hammer-vlsi will take it from synthesis.inputs.top_module.')
        parser.add_argument("--cad-files", action='append', required=False,
                            help="CAD files.")
        parser.add_argument("--dump-history", default=False, action=argparse.BooleanOptionalAction,
                            help='Option to dump the key history of all the project configurations.')

        try:
            output = subprocess.check_output(["hammer-shell-test"]).decode().strip()
        except FileNotFoundError:
            output = "File not found"
        except PermissionError as e:
            output = str(e.args[0]) + " " + e.args[1]
        if output != "hammer-shell appears to be on the path":
            print("hammer-shell does not appear to be on the path (hammer-shell-test failed to run: %s)" % (output),
                  file=sys.stderr)
            sys.exit(1)

        sys.exit(self.run_main_parsed(vars(parser.parse_args(args))))<|MERGE_RESOLUTION|>--- conflicted
+++ resolved
@@ -156,10 +156,6 @@
         self.formal_rundir = "" # type: Optional[str]
         self.timing_rundir = "" # type: Optional[str]
         self.pcb_rundir = ""  # type: Optional[str]
-<<<<<<< HEAD
-=======
-
->>>>>>> 8cd62201
         self.synthesis_action: CLIActionConfigType
         # If a subclass has defined these, don't clobber them in init
         # since the subclass still uses this init function.
