--- conflicted
+++ resolved
@@ -5,13 +5,10 @@
 
 import importlib
 import json
-<<<<<<< HEAD
-=======
 from typing import Iterable, Dict, Any
 import inspect
 import datetime
 from statistics import mode
->>>>>>> e491b4a6
 import os
 from abc import abstractmethod
 from importlib import resources
@@ -216,15 +213,9 @@
     def export_config_outputs(self) -> dict[str, Any]:
         outputs = deepdict(super().export_config_outputs())
         simple_ex = []
-<<<<<<< HEAD
-        for ex in self.output_libraries: # type: ExtraLibrary
-            simple_lib = json.loads(ex.library.json())
-            if ex.prefix is None:
-=======
         for ex in self.output_libraries:
             simple_lib = json.loads(ex.library.model_dump_json())
             if(ex.prefix == None):
->>>>>>> e491b4a6
                 new_ex = {"library": simple_lib}
             else:
                 new_ex = {"prefix": ex.prefix, "library": simple_lib}
