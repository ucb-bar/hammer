--- conflicted
+++ resolved
@@ -339,19 +339,15 @@
             if len(inverter_cells) > 0 and len(logic_cells) > 0:
                 # Clock mapping needs at least the attributes cts_inverter_cells and cts_logic_cells to be set
                 self.append("set_db map_clock_tree true")
-<<<<<<< HEAD
 
         if self.get_setting("synthesis.genus.phys_flow_effort").lower() == "none":
             self.verbose_append("syn_generic")
         else:
             self.verbose_append(f"read_def {self.get_setting('synthesis.genus.def_file')}")
             self.verbose_append("syn_generic -physical")
-=======
-        self.verbose_append("syn_generic")
 
         self.dedup_ilms()
 
->>>>>>> 711931da
         return True
 
     def syn_map(self) -> bool:
@@ -407,14 +403,13 @@
         """Generate reports."""
         # TODO: extend report generation capabilities
         self.verbose_append("write_reports -directory reports -tag final")
-<<<<<<< HEAD
         if self.get_setting("synthesis.genus.phys_flow_effort").lower() != "none":
             self.verbose_append("report_ple > reports/final_ple.rpt")
             #qor done by write_reports 
-=======
+
         # Write reports does not normally report unconstrained paths
         self.verbose_append("report_timing -unconstrained -max_paths 50 > reports/final_unconstrained.rpt")
->>>>>>> 711931da
+
         return True
 
     def write_regs(self) -> bool:
